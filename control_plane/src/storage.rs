use std::collections::HashMap;
use std::fs::File;
use std::io::{BufReader, Write};
use std::num::NonZeroU64;
use std::path::{Path, PathBuf};
use std::process::Command;
use std::time::Duration;
use std::{io, result, thread};

use anyhow::{bail, Context};
use nix::errno::Errno;
use nix::sys::signal::{kill, Signal};
use nix::unistd::Pid;
use pageserver_api::models::{
    TenantConfigRequest, TenantCreateRequest, TenantInfo, TimelineCreateRequest, TimelineInfo,
};
use postgres::{Config, NoTls};
use reqwest::blocking::{Client, RequestBuilder, Response};
use reqwest::{IntoUrl, Method};
use thiserror::Error;
use utils::{
    connstring::connection_address,
    http::error::HttpErrorBody,
    id::{TenantId, TimelineId},
    lsn::Lsn,
    postgres_backend::AuthType,
};

use crate::local_env::LocalEnv;
use crate::{fill_aws_secrets_vars, fill_rust_env_vars, read_pidfile};

#[derive(Error, Debug)]
pub enum PageserverHttpError {
    #[error("Reqwest error: {0}")]
    Transport(#[from] reqwest::Error),

    #[error("Error: {0}")]
    Response(String),
}

impl From<anyhow::Error> for PageserverHttpError {
    fn from(e: anyhow::Error) -> Self {
        Self::Response(e.to_string())
    }
}

type Result<T> = result::Result<T, PageserverHttpError>;

pub trait ResponseErrorMessageExt: Sized {
    fn error_from_body(self) -> Result<Self>;
}

impl ResponseErrorMessageExt for Response {
    fn error_from_body(self) -> Result<Self> {
        let status = self.status();
        if !(status.is_client_error() || status.is_server_error()) {
            return Ok(self);
        }

        // reqwest does not export its error construction utility functions, so let's craft the message ourselves
        let url = self.url().to_owned();
        Err(PageserverHttpError::Response(
            match self.json::<HttpErrorBody>() {
                Ok(err_body) => format!("Error: {}", err_body.msg),
                Err(_) => format!("Http error ({}) at {}.", status.as_u16(), url),
            },
        ))
    }
}

//
// Control routines for pageserver.
//
// Used in CLI and tests.
//
#[derive(Debug)]
pub struct PageServerNode {
    pub pg_connection_config: Config,
    pub env: LocalEnv,
    pub http_client: Client,
    pub http_base_url: String,
}

impl PageServerNode {
    pub fn from_env(env: &LocalEnv) -> PageServerNode {
        let password = if env.pageserver.auth_type == AuthType::NeonJWT {
            &env.pageserver.auth_token
        } else {
            ""
        };

        Self {
            pg_connection_config: Self::pageserver_connection_config(
                password,
                &env.pageserver.listen_pg_addr,
            ),
            env: env.clone(),
            http_client: Client::new(),
            http_base_url: format!("http://{}/v1", env.pageserver.listen_http_addr),
        }
    }

    /// Construct libpq connection string for connecting to the pageserver.
    fn pageserver_connection_config(password: &str, listen_addr: &str) -> Config {
        format!("postgresql://no_user:{password}@{listen_addr}/no_db")
            .parse()
            .unwrap()
    }

    pub fn initialize(
        &self,
        create_tenant: Option<TenantId>,
        initial_timeline_id: Option<TimelineId>,
        config_overrides: &[&str],
        pg_version: u32,
    ) -> anyhow::Result<TimelineId> {
        let id = format!("id={}", self.env.pageserver.id);
        // FIXME: the paths should be shell-escaped to handle paths with spaces, quotas etc.
        let pg_distrib_dir_param = format!(
            "pg_distrib_dir='{}'",
            self.env.pg_distrib_dir_raw().display()
        );

        let authg_type_param = format!("auth_type='{}'", self.env.pageserver.auth_type);
        let listen_http_addr_param = format!(
            "listen_http_addr='{}'",
            self.env.pageserver.listen_http_addr
        );
        let listen_pg_addr_param =
            format!("listen_pg_addr='{}'", self.env.pageserver.listen_pg_addr);
        let broker_endpoints_param = format!(
            "broker_endpoints=[{}]",
            self.env
                .etcd_broker
                .broker_endpoints
                .iter()
                .map(|url| format!("'{url}'"))
                .collect::<Vec<_>>()
                .join(",")
        );
        let broker_etcd_prefix_param = self
            .env
            .etcd_broker
            .broker_etcd_prefix
            .as_ref()
            .map(|prefix| format!("broker_etcd_prefix='{prefix}'"));

        let mut init_config_overrides = config_overrides.to_vec();
        init_config_overrides.push(&id);
        init_config_overrides.push(&pg_distrib_dir_param);
        init_config_overrides.push(&authg_type_param);
        init_config_overrides.push(&listen_http_addr_param);
        init_config_overrides.push(&listen_pg_addr_param);
        init_config_overrides.push(&broker_endpoints_param);

        if let Some(broker_etcd_prefix_param) = broker_etcd_prefix_param.as_deref() {
            init_config_overrides.push(broker_etcd_prefix_param);
        }

        if self.env.pageserver.auth_type != AuthType::Trust {
            init_config_overrides.push("auth_validation_public_key_path='auth_public_key.pem'");
        }

        self.start_node(&init_config_overrides, &self.env.base_data_dir, true)?;
        let init_result = self
            .try_init_timeline(create_tenant, initial_timeline_id, pg_version)
            .context("Failed to create initial tenant and timeline for pageserver");
        match &init_result {
            Ok(initial_timeline_id) => {
                println!("Successfully initialized timeline {initial_timeline_id}")
            }
            Err(e) => eprintln!("{e:#}"),
        }
        self.stop(false)?;
        init_result
    }

    fn try_init_timeline(
        &self,
        new_tenant_id: Option<TenantId>,
        new_timeline_id: Option<TimelineId>,
        pg_version: u32,
    ) -> anyhow::Result<TimelineId> {
<<<<<<< HEAD
        let initial_tenant_id = self.tenant_create(new_tenant_id, HashMap::new())
            .context("failed to create tenant")?;
        let initial_timeline_info =
            self.timeline_create(initial_tenant_id, new_timeline_id, None, None)
                .context("failed to create timeline")?;
=======
        let initial_tenant_id = self.tenant_create(new_tenant_id, HashMap::new())?;
        let initial_timeline_info = self.timeline_create(
            initial_tenant_id,
            new_timeline_id,
            None,
            None,
            Some(pg_version),
        )?;
>>>>>>> b99bed51
        Ok(initial_timeline_info.timeline_id)
    }

    pub fn repo_path(&self) -> PathBuf {
        self.env.pageserver_data_dir()
    }

    pub fn pid_file(&self) -> PathBuf {
        self.repo_path().join("pageserver.pid")
    }

    pub fn start(&self, config_overrides: &[&str]) -> anyhow::Result<()> {
        self.start_node(config_overrides, &self.repo_path(), false)
    }

    fn start_node(
        &self,
        config_overrides: &[&str],
        datadir: &Path,
        update_config: bool,
    ) -> anyhow::Result<()> {
        println!(
            "Starting pageserver at '{}' in '{}'",
            connection_address(&self.pg_connection_config),
            datadir.display()
        );
        io::stdout().flush()?;

        let mut args = vec![
            "-D",
            datadir.to_str().with_context(|| {
                format!(
                    "Datadir path '{}' cannot be represented as a unicode string",
                    datadir.display()
                )
            })?,
        ];

        if update_config {
            args.push("--update-config");
        }

        for config_override in config_overrides {
            args.extend(["-c", config_override]);
        }

        let mut cmd = Command::new(self.env.pageserver_bin()?);
        let mut filled_cmd = fill_rust_env_vars(cmd.args(&args).arg("--daemonize"));
        filled_cmd = fill_aws_secrets_vars(filled_cmd);

        if !filled_cmd.status()?.success() {
            bail!(
                "Pageserver failed to start. See console output and '{}' for details.",
                datadir.join("pageserver.log").display()
            );
        }

        // It takes a while for the page server to start up. Wait until it is
        // open for business.
        const RETRIES: i8 = 15;
        for retries in 1..RETRIES {
            match self.check_status() {
                Ok(()) => {
                    println!("\nPageserver started");
                    return Ok(());
                }
                Err(err) => {
                    match err {
                        PageserverHttpError::Transport(err) => {
                            if err.is_connect() && retries < 5 {
                                print!(".");
                                io::stdout().flush().unwrap();
                            } else {
                                if retries == 5 {
                                    println!() // put a line break after dots for second message
                                }
                                println!("Pageserver not responding yet, err {err} retrying ({retries})...");
                            }
                        }
                        PageserverHttpError::Response(msg) => {
                            bail!("pageserver failed to start: {msg} ")
                        }
                    }
                    thread::sleep(Duration::from_secs(1));
                }
            }
        }
        bail!("pageserver failed to start in {RETRIES} seconds");
    }

    ///
    /// Stop the server.
    ///
    /// If 'immediate' is true, we use SIGQUIT, killing the process immediately.
    /// Otherwise we use SIGTERM, triggering a clean shutdown
    ///
    /// If the server is not running, returns success
    ///
    pub fn stop(&self, immediate: bool) -> anyhow::Result<()> {
        let pid_file = self.pid_file();
        if !pid_file.exists() {
            println!("Pageserver is already stopped");
            return Ok(());
        }
        let pid = Pid::from_raw(read_pidfile(&pid_file)?);

        let sig = if immediate {
            print!("Stopping pageserver immediately..");
            Signal::SIGQUIT
        } else {
            print!("Stopping pageserver gracefully..");
            Signal::SIGTERM
        };
        io::stdout().flush().unwrap();
        match kill(pid, sig) {
            Ok(_) => (),
            Err(Errno::ESRCH) => {
                println!("Pageserver with pid {pid} does not exist, but a PID file was found");
                return Ok(());
            }
            Err(err) => bail!(
                "Failed to send signal to pageserver with pid {pid}: {}",
                err.desc()
            ),
        }

        // Wait until process is gone
        for i in 0..600 {
            let signal = None; // Send no signal, just get the error code
            match kill(pid, signal) {
                Ok(_) => (), // Process exists, keep waiting
                Err(Errno::ESRCH) => {
                    // Process not found, we're done
                    println!("done!");
                    return Ok(());
                }
                Err(err) => bail!(
                    "Failed to send signal to pageserver with pid {}: {}",
                    pid,
                    err.desc()
                ),
            };

            if i % 10 == 0 {
                print!(".");
                io::stdout().flush().unwrap();
            }
            thread::sleep(Duration::from_millis(100));
        }

        bail!("Failed to stop pageserver with pid {pid}");
    }

    pub fn page_server_psql(&self, sql: &str) -> Vec<postgres::SimpleQueryMessage> {
        let mut client = self.pg_connection_config.connect(NoTls).unwrap();

        println!("Pageserver query: '{sql}'");
        client.simple_query(sql).unwrap()
    }

    pub fn page_server_psql_client(&self) -> result::Result<postgres::Client, postgres::Error> {
        self.pg_connection_config.connect(NoTls)
    }

    fn http_request<U: IntoUrl>(&self, method: Method, url: U) -> RequestBuilder {
        let mut builder = self.http_client.request(method, url);
        if self.env.pageserver.auth_type == AuthType::NeonJWT {
            builder = builder.bearer_auth(&self.env.pageserver.auth_token)
        }
        builder
    }

    pub fn check_status(&self) -> Result<()> {
        self.http_request(Method::GET, format!("{}/status", self.http_base_url))
            .send()?
            .error_from_body()?;
        Ok(())
    }

    pub fn tenant_list(&self) -> Result<Vec<TenantInfo>> {
        Ok(self
            .http_request(Method::GET, format!("{}/tenant", self.http_base_url))
            .send()?
            .error_from_body()?
            .json()?)
    }

    pub fn tenant_create(
        &self,
        new_tenant_id: Option<TenantId>,
        settings: HashMap<&str, &str>,
    ) -> anyhow::Result<TenantId> {
        let mut settings = settings.clone();
        let request = TenantCreateRequest {
            new_tenant_id,
            checkpoint_distance: settings
                .remove("checkpoint_distance")
                .map(|x| x.parse::<u64>())
                .transpose()?,
            checkpoint_timeout: settings.remove("checkpoint_timeout").map(|x| x.to_string()),
            compaction_target_size: settings
                .remove("compaction_target_size")
                .map(|x| x.parse::<u64>())
                .transpose()?,
            compaction_period: settings.remove("compaction_period").map(|x| x.to_string()),
            compaction_threshold: settings
                .remove("compaction_threshold")
                .map(|x| x.parse::<usize>())
                .transpose()?,
            gc_horizon: settings
                .remove("gc_horizon")
                .map(|x| x.parse::<u64>())
                .transpose()?,
            gc_period: settings.remove("gc_period").map(|x| x.to_string()),
            image_creation_threshold: settings
                .remove("image_creation_threshold")
                .map(|x| x.parse::<usize>())
                .transpose()?,
            pitr_interval: settings.remove("pitr_interval").map(|x| x.to_string()),
            walreceiver_connect_timeout: settings
                .remove("walreceiver_connect_timeout")
                .map(|x| x.to_string()),
            lagging_wal_timeout: settings
                .remove("lagging_wal_timeout")
                .map(|x| x.to_string()),
            max_lsn_wal_lag: settings
                .remove("max_lsn_wal_lag")
                .map(|x| x.parse::<NonZeroU64>())
                .transpose()
                .context("Failed to parse 'max_lsn_wal_lag' as non zero integer")?,
            trace_read_requests: settings
                .remove("trace_read_requests")
                .map(|x| x.parse::<bool>())
                .transpose()
                .context("Failed to parse 'trace_read_requests' as bool")?,
        };
        if !settings.is_empty() {
            bail!("Unrecognized tenant settings: {settings:?}")
        }
        self.http_request(Method::POST, format!("{}/tenant", self.http_base_url))
            .json(&request)
            .send()?
            .error_from_body()?
            .json::<Option<String>>()
            .with_context(|| {
                format!("Failed to parse tenant creation response for tenant id: {new_tenant_id:?}")
            })?
            .context("No tenant id was found in the tenant creation response")
            .and_then(|tenant_id_string| {
                tenant_id_string.parse().with_context(|| {
                    format!("Failed to parse response string as tenant id: '{tenant_id_string}'")
                })
            })
    }

    pub fn tenant_config(&self, tenant_id: TenantId, settings: HashMap<&str, &str>) -> Result<()> {
        self.http_request(Method::PUT, format!("{}/tenant/config", self.http_base_url))
            .json(&TenantConfigRequest {
                tenant_id,
                checkpoint_distance: settings
                    .get("checkpoint_distance")
                    .map(|x| x.parse::<u64>())
                    .transpose()
                    .context("Failed to parse 'checkpoint_distance' as an integer")?,
                checkpoint_timeout: settings.get("checkpoint_timeout").map(|x| x.to_string()),
                compaction_target_size: settings
                    .get("compaction_target_size")
                    .map(|x| x.parse::<u64>())
                    .transpose()
                    .context("Failed to parse 'compaction_target_size' as an integer")?,
                compaction_period: settings.get("compaction_period").map(|x| x.to_string()),
                compaction_threshold: settings
                    .get("compaction_threshold")
                    .map(|x| x.parse::<usize>())
                    .transpose()
                    .context("Failed to parse 'compaction_threshold' as an integer")?,
                gc_horizon: settings
                    .get("gc_horizon")
                    .map(|x| x.parse::<u64>())
                    .transpose()
                    .context("Failed to parse 'gc_horizon' as an integer")?,
                gc_period: settings.get("gc_period").map(|x| x.to_string()),
                image_creation_threshold: settings
                    .get("image_creation_threshold")
                    .map(|x| x.parse::<usize>())
                    .transpose()
                    .context("Failed to parse 'image_creation_threshold' as non zero integer")?,
                pitr_interval: settings.get("pitr_interval").map(|x| x.to_string()),
                walreceiver_connect_timeout: settings
                    .get("walreceiver_connect_timeout")
                    .map(|x| x.to_string()),
                lagging_wal_timeout: settings.get("lagging_wal_timeout").map(|x| x.to_string()),
                max_lsn_wal_lag: settings
                    .get("max_lsn_wal_lag")
                    .map(|x| x.parse::<NonZeroU64>())
                    .transpose()
                    .context("Failed to parse 'max_lsn_wal_lag' as non zero integer")?,
            })
            .send()?
            .error_from_body()?;

        Ok(())
    }

    pub fn timeline_list(&self, tenant_id: &TenantId) -> anyhow::Result<Vec<TimelineInfo>> {
        let timeline_infos: Vec<TimelineInfo> = self
            .http_request(
                Method::GET,
                format!("{}/tenant/{}/timeline", self.http_base_url, tenant_id),
            )
            .send()?
            .error_from_body()?
            .json()?;

        Ok(timeline_infos)
    }

    pub fn timeline_create(
        &self,
        tenant_id: TenantId,
        new_timeline_id: Option<TimelineId>,
        ancestor_start_lsn: Option<Lsn>,
        ancestor_timeline_id: Option<TimelineId>,
        pg_version: Option<u32>,
    ) -> anyhow::Result<TimelineInfo> {
        self.http_request(
            Method::POST,
            format!("{}/tenant/{}/timeline", self.http_base_url, tenant_id),
        )
        .json(&TimelineCreateRequest {
            new_timeline_id,
            ancestor_start_lsn,
            ancestor_timeline_id,
            pg_version,
        })
        .send()?
        .error_from_body()?
        .json::<Option<TimelineInfo>>()
        .with_context(|| {
            format!("Failed to parse timeline creation response for tenant id: {tenant_id}")
        })?
        .with_context(|| {
            format!(
                "No timeline id was found in the timeline creation response for tenant {tenant_id}"
            )
        })
    }

    /// Import a basebackup prepared using either:
    /// a) `pg_basebackup -F tar`, or
    /// b) The `fullbackup` pageserver endpoint
    ///
    /// # Arguments
    /// * `tenant_id` - tenant to import into. Created if not exists
    /// * `timeline_id` - id to assign to imported timeline
    /// * `base` - (start lsn of basebackup, path to `base.tar` file)
    /// * `pg_wal` - if there's any wal to import: (end lsn, path to `pg_wal.tar`)
    pub fn timeline_import(
        &self,
        tenant_id: TenantId,
        timeline_id: TimelineId,
        base: (Lsn, PathBuf),
        pg_wal: Option<(Lsn, PathBuf)>,
        pg_version: u32,
    ) -> anyhow::Result<()> {
        let mut client = self.pg_connection_config.connect(NoTls).unwrap();

        // Init base reader
        let (start_lsn, base_tarfile_path) = base;
        let base_tarfile = File::open(base_tarfile_path)?;
        let mut base_reader = BufReader::new(base_tarfile);

        // Init wal reader if necessary
        let (end_lsn, wal_reader) = if let Some((end_lsn, wal_tarfile_path)) = pg_wal {
            let wal_tarfile = File::open(wal_tarfile_path)?;
            let wal_reader = BufReader::new(wal_tarfile);
            (end_lsn, Some(wal_reader))
        } else {
            (start_lsn, None)
        };

        // Import base
        let import_cmd = format!(
            "import basebackup {tenant_id} {timeline_id} {start_lsn} {end_lsn} {pg_version}"
        );
        let mut writer = client.copy_in(&import_cmd)?;
        io::copy(&mut base_reader, &mut writer)?;
        writer.finish()?;

        // Import wal if necessary
        if let Some(mut wal_reader) = wal_reader {
            let import_cmd = format!("import wal {tenant_id} {timeline_id} {start_lsn} {end_lsn}");
            let mut writer = client.copy_in(&import_cmd)?;
            io::copy(&mut wal_reader, &mut writer)?;
            writer.finish()?;
        }

        Ok(())
    }
}<|MERGE_RESOLUTION|>--- conflicted
+++ resolved
@@ -181,13 +181,6 @@
         new_timeline_id: Option<TimelineId>,
         pg_version: u32,
     ) -> anyhow::Result<TimelineId> {
-<<<<<<< HEAD
-        let initial_tenant_id = self.tenant_create(new_tenant_id, HashMap::new())
-            .context("failed to create tenant")?;
-        let initial_timeline_info =
-            self.timeline_create(initial_tenant_id, new_timeline_id, None, None)
-                .context("failed to create timeline")?;
-=======
         let initial_tenant_id = self.tenant_create(new_tenant_id, HashMap::new())?;
         let initial_timeline_info = self.timeline_create(
             initial_tenant_id,
@@ -196,7 +189,6 @@
             None,
             Some(pg_version),
         )?;
->>>>>>> b99bed51
         Ok(initial_timeline_info.timeline_id)
     }
 
