--- conflicted
+++ resolved
@@ -36,17 +36,9 @@
 use crate::config::PageServerConf;
 use crate::keyspace::{KeyPartitioning, KeySpace};
 use crate::page_cache;
-<<<<<<< HEAD
-use crate::remote_storage::{schedule_timeline_checkpoint_upload, schedule_timeline_download};
-use crate::repository::{
-    GcResult, Repository, RepositoryTimeline, Timeline, TimelineSyncState, TimelineWriter,
-=======
-use crate::relish::*;
 use crate::remote_storage::{schedule_timeline_checkpoint_upload, RemoteTimelineIndex};
 use crate::repository::{
-    BlockNumber, GcResult, Repository, RepositoryTimeline, Timeline, TimelineSyncStatusUpdate,
-    TimelineWriter, ZenithWalRecord,
->>>>>>> b19870cd
+    GcResult, Repository, RepositoryTimeline, Timeline, TimelineSyncStatusUpdate, TimelineWriter,
 };
 use crate::repository::{Key, Value};
 use crate::thread_mgr;
@@ -132,30 +124,18 @@
 
 /// Public interface
 impl Repository for LayeredRepository {
-<<<<<<< HEAD
     type Timeline = LayeredTimeline;
 
-    fn get_timeline(&self, timelineid: ZTimelineId) -> Result<RepositoryTimeline<Self::Timeline>> {
-        Ok(RepositoryTimeline::from(self.get_or_init_timeline(
-            timelineid,
-            &mut self.timelines.lock().unwrap(),
-        )?))
-    }
-
-    fn list_timelines(&self) -> Result<Vec<RepositoryTimeline<Self::Timeline>>> {
-        Ok(self
-            .timelines
-=======
-    fn get_timeline(&self, timelineid: ZTimelineId) -> Option<RepositoryTimeline> {
+    fn get_timeline(&self, timelineid: ZTimelineId) -> Option<RepositoryTimeline<Self::Timeline>> {
         let timelines = self.timelines.lock().unwrap();
         self.get_timeline_internal(timelineid, &timelines)
             .map(RepositoryTimeline::from)
     }
 
-    fn get_timeline_load(&self, timelineid: ZTimelineId) -> Result<Arc<dyn Timeline>> {
+    fn get_timeline_load(&self, timelineid: ZTimelineId) -> Result<Arc<LayeredTimeline>> {
         let mut timelines = self.timelines.lock().unwrap();
         match self.get_timeline_load_internal(timelineid, &mut timelines)? {
-            Some(local_loaded_timeline) => Ok(local_loaded_timeline as _),
+            Some(local_loaded_timeline) => Ok(local_loaded_timeline),
             None => anyhow::bail!(
                 "cannot get local timeline: unknown timeline id: {}",
                 timelineid
@@ -163,9 +143,8 @@
         }
     }
 
-    fn list_timelines(&self) -> Vec<(ZTimelineId, RepositoryTimeline)> {
+    fn list_timelines(&self) -> Vec<(ZTimelineId, RepositoryTimeline<Self::Timeline>)> {
         self.timelines
->>>>>>> b19870cd
             .lock()
             .unwrap()
             .iter()
@@ -305,10 +284,10 @@
             let _entered =
                 info_span!("compact", timeline = %timelineid, tenant = %self.tenantid).entered();
             match timeline {
-                LayeredTimelineEntry::Local(timeline) => {
+                LayeredTimelineEntry::Loaded(timeline) => {
                     timeline.compact()?;
                 }
-                LayeredTimelineEntry::Remote { .. } => {
+                LayeredTimelineEntry::Unloaded { .. } => {
                     debug!("Cannot compact remote timeline {}", timelineid)
                 }
             }
@@ -345,19 +324,7 @@
         for (timelineid, timeline) in &timelines_to_compact {
             let _entered =
                 info_span!("checkpoint", timeline = %timelineid, tenant = %self.tenantid).entered();
-<<<<<<< HEAD
-            match timeline {
-                LayeredTimelineEntry::Local(timeline) => {
-                    timeline.checkpoint(CheckpointConfig::Flush)?;
-                }
-                LayeredTimelineEntry::Remote { .. } => debug!(
-                    "Cannot run the checkpoint for remote timeline {}",
-                    timelineid
-                ),
-            }
-=======
-            timeline.checkpoint(cconf)?;
->>>>>>> b19870cd
+            timeline.checkpoint(CheckpointConfig::Flush)?;
         }
 
         Ok(())
@@ -429,26 +396,10 @@
         }
     }
 
-<<<<<<< HEAD
-    /// Gets local timeline data, if it's present. Otherwise schedules a download fot the remote timeline and returns `None`.
-    fn local_or_schedule_download(&self, tenant_id: ZTenantId) -> Option<Arc<LayeredTimeline>> {
-        match self {
-            Self::Local(local) => Some(Arc::clone(local)),
-            Self::Remote {
-                id: timeline_id, ..
-            } => {
-                debug!(
-                    "Accessed a remote timeline {} for tenant {}, scheduling a timeline download",
-                    timeline_id, tenant_id
-                );
-                schedule_timeline_download(tenant_id, *timeline_id);
-                None
-=======
     fn ancestor_timeline_id(&self) -> Option<ZTimelineId> {
         match self {
             LayeredTimelineEntry::Loaded(timeline) => {
                 timeline.ancestor_timeline.as_ref().map(|t| t.timeline_id())
->>>>>>> b19870cd
             }
             LayeredTimelineEntry::Unloaded { metadata, .. } => metadata.ancestor_timeline(),
         }
@@ -471,30 +422,13 @@
     }
 }
 
-<<<<<<< HEAD
 impl From<LayeredTimelineEntry> for RepositoryTimeline<LayeredTimeline> {
-    fn from(layered_timeline: LayeredTimelineEntry) -> Self {
-        match layered_timeline {
-            LayeredTimelineEntry::Local(timeline) => RepositoryTimeline::Local {
-                id: timeline.timelineid,
-                timeline,
-            },
-            LayeredTimelineEntry::Remote {
-                id,
-                disk_consistent_lsn,
-            } => RepositoryTimeline::Remote {
-                id,
-                disk_consistent_lsn,
-            },
-=======
-impl From<LayeredTimelineEntry> for RepositoryTimeline {
     fn from(entry: LayeredTimelineEntry) -> Self {
         match entry {
             LayeredTimelineEntry::Loaded(timeline) => RepositoryTimeline::Loaded(timeline as _),
             LayeredTimelineEntry::Unloaded { metadata, .. } => {
                 RepositoryTimeline::Unloaded { metadata }
             }
->>>>>>> b19870cd
         }
     }
 }
@@ -921,81 +855,7 @@
             img: cached_page_img,
         };
 
-<<<<<<< HEAD
         self.get_reconstruct_data(key, lsn, &mut reconstruct_state)?;
-=======
-        self.list_relishes(Some(request_tag), lsn)
-    }
-
-    fn list_nonrels(&self, lsn: Lsn) -> Result<HashSet<RelishTag>> {
-        info!("list_nonrels called at {}", lsn);
-
-        self.list_relishes(None, lsn)
-    }
-
-    fn list_relishes(&self, tag: Option<RelTag>, lsn: Lsn) -> Result<HashSet<RelishTag>> {
-        trace!("list_relishes called at {}", lsn);
-        debug_assert!(lsn <= self.get_last_record_lsn());
-
-        // List of all relishes along with a flag that marks if they exist at the given lsn.
-        let mut all_relishes_map: HashMap<RelishTag, bool> = HashMap::new();
-        let mut result = HashSet::new();
-        let mut timeline = self;
-
-        // Iterate through layers back in time and find the most
-        // recent state of the relish. Don't add relish to the list
-        // if newer version is already there.
-        //
-        // This most recent version can represent dropped or existing relish.
-        // We will filter dropped relishes below.
-        //
-        loop {
-            let rels = timeline.layers.lock().unwrap().list_relishes(tag, lsn)?;
-
-            for (&new_relish, &new_relish_exists) in rels.iter() {
-                match all_relishes_map.entry(new_relish) {
-                    Entry::Occupied(o) => {
-                        trace!(
-                            "Newer version of the object {} is already found: exists {}",
-                            new_relish,
-                            o.get(),
-                        );
-                    }
-                    Entry::Vacant(v) => {
-                        v.insert(new_relish_exists);
-                        trace!(
-                            "Newer version of the object {} NOT found. Insert NEW: exists {}",
-                            new_relish,
-                            new_relish_exists
-                        );
-                    }
-                }
-            }
-
-            match &timeline.ancestor_timeline {
-                None => break,
-                Some(ancestor_entry) => {
-                    timeline = ancestor_entry.ensure_loaded().with_context(
-                        || format!(
-                            "cannot list relishes for timeline {} tenant {} due to its ancestor {} being either unloaded",
-                            self.timelineid, self.tenantid, ancestor_entry.timeline_id(),
-                        )
-                    )?;
-                    continue;
-                }
-            }
-        }
-
-        // Filter out dropped relishes
-        for (&new_relish, &new_relish_exists) in all_relishes_map.iter() {
-            if new_relish_exists {
-                result.insert(new_relish);
-                trace!("List object {}", new_relish);
-            } else {
-                trace!("Filtered out dropped object {}", new_relish);
-            }
-        }
->>>>>>> b19870cd
 
         self.reconstruct_time_histo
             .observe_closure_duration(|| self.reconstruct_value(key, lsn, reconstruct_state))
@@ -1245,7 +1105,6 @@
         let mut timeline_owned;
         let mut timeline = self;
 
-<<<<<<< HEAD
         let mut path: Vec<(ValueReconstructResult, Lsn, Arc<dyn Layer>)> = Vec::new();
 
         // 'prev_lsn' tracks the last LSN that we were at in our search. It's used
@@ -1293,37 +1152,6 @@
                     )
                 }
             }
-=======
-        while lsn < timeline.ancestor_lsn {
-            trace!("going into ancestor {} ", timeline.ancestor_lsn);
-            timeline = timeline
-                            .ancestor_timeline
-                            .as_ref()
-                            .expect("there should be an ancestor")
-                            .ensure_loaded()
-                            .with_context(|| format!(
-                                "Cannot get the whole layer for read locked: timeline {} is not present locally",
-                                self.get_ancestor_timeline_id().unwrap())
-                            )?;
-        }
-
-        // Now we have the right starting timeline for our search.
-        loop {
-            let layers_owned: MutexGuard<LayerMap>;
-            let layers = if self as *const LayeredTimeline != timeline as *const LayeredTimeline {
-                layers_owned = timeline.layers.lock().unwrap();
-                &layers_owned
-            } else {
-                self_layers
-            };
-
-            //
-            // FIXME: If the relation has been dropped, does this return the right
-            // thing? The compute node should not normally request dropped relations,
-            // but if OID wraparound happens the same relfilenode might get reused
-            // for an unrelated relation.
-            //
->>>>>>> b19870cd
 
             // Recurse into ancestor if needed
             if Lsn(cont_lsn.0 - 1) <= timeline.ancestor_lsn {
@@ -1356,7 +1184,6 @@
                     continue;
                 }
             }
-<<<<<<< HEAD
             for frozen_layer in layers.frozen_layers.iter() {
                 let start_lsn = frozen_layer.get_lsn_range().start;
                 if cont_lsn > start_lsn {
@@ -1369,19 +1196,6 @@
                     cont_lsn = start_lsn;
                     path.push((result, cont_lsn, frozen_layer.clone()));
                     continue 'outer;
-=======
-
-            // If not, check if there's a layer on the ancestor timeline
-            match &timeline.ancestor_timeline {
-                Some(ancestor_entry) => {
-                    let ancestor = ancestor_entry
-                        .ensure_loaded()
-                        .context("cannot get a layer for read from ancestor because it is either remote or unloaded")?;
-                    lsn = timeline.ancestor_lsn;
-                    timeline = ancestor;
-                    trace!("recursing into ancestor at {}/{}", timeline.timelineid, lsn);
-                    continue;
->>>>>>> b19870cd
                 }
             }
 
@@ -1418,21 +1232,17 @@
     }
 
     fn get_ancestor_timeline(&self) -> Result<Arc<LayeredTimeline>> {
-        let ancestor_entry = self
+        let ancestor = self
             .ancestor_timeline
             .as_ref()
-            .expect("get_ancestor_timeline() called on timeline with no parent");
-
-        let timeline = match ancestor_entry.local_or_schedule_download(self.tenantid) {
-            Some(timeline) => timeline,
-            None => {
-                bail!(
-                    "Cannot get the whole layer for read locked: ancestor of timeline {} is not present locally",
-                    self.timelineid
-                )
-            }
-        };
-        Ok(timeline)
+            .expect("there should be an ancestor")
+            .ensure_loaded()
+            .with_context(|| {
+                format!(
+                "Cannot get the whole layer for read locked: timeline {} is not present locally",
+                self.get_ancestor_timeline_id().unwrap())
+            })?;
+        Ok(Arc::clone(ancestor))
     }
 
     ///
@@ -1488,24 +1298,12 @@
         Ok(())
     }
 
-<<<<<<< HEAD
     fn put_tombstone(&self, key_range: Range<Key>, lsn: Lsn) -> Result<()> {
         let layer = self.get_layer_for_write(lsn)?;
         layer.put_tombstone(key_range, lsn)?;
 
         Ok(())
     }
-=======
-    ///
-    /// Flush to disk all data that was written with the put_* functions
-    ///
-    /// NOTE: This has nothing to do with checkpoint in PostgreSQL.
-    fn checkpoint_internal(&self, checkpoint_distance: u64, reconstruct_pages: bool) -> Result<()> {
-        // Prevent concurrent checkpoints
-        let _checkpoint_cs = self.checkpoint_cs.lock().unwrap();
-        let write_guard = self.write_lock.lock().unwrap();
-        let mut layers = self.layers.lock().unwrap();
->>>>>>> b19870cd
 
     fn finish_write(&self, new_lsn: Lsn) {
         assert!(new_lsn.is_aligned());
@@ -2100,85 +1898,6 @@
                 continue 'outer;
             }
 
-<<<<<<< HEAD
-=======
-            // 4. Does this layer serve as a tombstone for some older layer?
-            if l.is_dropped() {
-                let prior_lsn = l.get_start_lsn().checked_sub(1u64).unwrap();
-
-                // Check if this layer serves as a tombstone for this timeline
-                // We have to do this separately from timeline check below,
-                // because LayerMap of this timeline is already locked.
-                let mut is_tombstone = layers.layer_exists_at_lsn(l.get_seg_tag(), prior_lsn)?;
-                if is_tombstone {
-                    info!(
-                        "earlier layer exists at {} in {}",
-                        prior_lsn, self.timelineid
-                    );
-                }
-                // Now check ancestor timelines, if any are present locally
-                else if let Some(ancestor) = self
-                    .ancestor_timeline
-                    .as_ref()
-                    .and_then(|timeline_entry| timeline_entry.ensure_loaded().ok())
-                {
-                    let prior_lsn = ancestor.get_last_record_lsn();
-                    if seg.rel.is_blocky() {
-                        info!(
-                            "check blocky relish size {} at {} in {} for layer {}-{}",
-                            seg,
-                            prior_lsn,
-                            ancestor.timelineid,
-                            l.get_start_lsn(),
-                            l.get_end_lsn()
-                        );
-                        match ancestor.get_relish_size(seg.rel, prior_lsn).unwrap() {
-                            Some(size) => {
-                                let (last_live_seg, _rel_blknum) =
-                                    SegmentTag::from_blknum(seg.rel, size - 1);
-                                info!(
-                                    "blocky rel size is {} last_live_seg.segno {} seg.segno {}",
-                                    size, last_live_seg.segno, seg.segno
-                                );
-                                if last_live_seg.segno >= seg.segno {
-                                    is_tombstone = true;
-                                }
-                            }
-                            _ => {
-                                info!("blocky rel doesn't exist");
-                            }
-                        }
-                    } else {
-                        info!(
-                            "check non-blocky relish existence {} at {} in {} for layer {}-{}",
-                            seg,
-                            prior_lsn,
-                            ancestor.timelineid,
-                            l.get_start_lsn(),
-                            l.get_end_lsn()
-                        );
-                        is_tombstone = ancestor.get_rel_exists(seg.rel, prior_lsn).unwrap_or(false);
-                    }
-                }
-
-                if is_tombstone {
-                    info!(
-                        "keeping {} {}-{} because this layer serves as a tombstone for older layer",
-                        seg,
-                        l.get_start_lsn(),
-                        l.get_end_lsn()
-                    );
-
-                    if seg.rel.is_relation() {
-                        result.ondisk_relfiles_needed_as_tombstone += 1;
-                    } else {
-                        result.ondisk_nonrelfiles_needed_as_tombstone += 1;
-                    }
-                    continue 'outer;
-                }
-            }
-
->>>>>>> b19870cd
             // We didn't find any reason to keep this file, so remove it.
             info!(
                 "garbage collecting {} is_dropped: xx is_incremental: {}",
@@ -2435,7 +2154,6 @@
         assert_eq!(tline.get(TEST_KEY, Lsn(0x30))?, TEST_IMG("foo at 0x30"));
         assert_eq!(tline.get(TEST_KEY, Lsn(0x40))?, TEST_IMG("foo at 0x40"));
 
-<<<<<<< HEAD
         Ok(())
     }
 
@@ -2465,13 +2183,6 @@
                 )?;
                 writer.finish_write(lsn);
                 drop(writer);
-=======
-        // Load the timeline. This will cause the files in the "future" to be renamed
-        // away.
-        let new_repo = harness.load();
-        new_repo.get_timeline_load(TIMELINE_ID).unwrap();
-        drop(new_repo);
->>>>>>> b19870cd
 
                 keyspace.add_key(test_key);
 
@@ -2566,7 +2277,6 @@
             tline.gc()?;
         }
 
-<<<<<<< HEAD
         Ok(())
     }
 
@@ -2578,11 +2288,6 @@
         const NUM_KEYS: usize = 1000;
 
         let mut test_key = Key::from_hex("012222222233333333444444445500000000").unwrap();
-=======
-        let new_repo = harness.load();
-        new_repo.get_timeline_load(TIMELINE_ID).unwrap();
-        drop(new_repo);
->>>>>>> b19870cd
 
         let mut keyspace = KeySpaceAccum::new();
 
@@ -2615,13 +2320,7 @@
         for _ in 0..50 {
             let new_tline_id = ZTimelineId::generate();
             repo.branch_timeline(tline_id, new_tline_id, lsn)?;
-            tline = if let RepositoryTimeline::Local { id: _, timeline } =
-                repo.get_timeline(new_tline_id)?
-            {
-                timeline
-            } else {
-                panic!("unexpected timeline state");
-            };
+            tline = repo.get_timeline_load(new_tline_id)?;
             tline_id = new_tline_id;
 
             for _ in 0..NUM_KEYS {
