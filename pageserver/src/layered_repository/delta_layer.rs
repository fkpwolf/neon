--- conflicted
+++ resolved
@@ -318,14 +318,10 @@
                     return false;
                 }
                 let entry_lsn = DeltaKey::extract_lsn_from_buf(key);
-<<<<<<< HEAD
-                blob_refs.push((entry_lsn, blob_ref));
-=======
                 if entry_lsn < lsn_range.start {
                     return false;
                 }
-                offsets.push((entry_lsn, blob_ref.pos()));
->>>>>>> 768c846e
+                blob_refs.push((entry_lsn, blob_ref));
 
                 !blob_ref.will_init()
             })?;
@@ -447,7 +443,6 @@
         tree_reader.dump()?;
 
         let mut cursor = file.block_cursor();
-<<<<<<< HEAD
         let mut decompressor = inner.create_decompressor()?;
         let mut decompress_buf = Vec::new();
 
@@ -485,26 +480,12 @@
             let desc = match val {
                 Value::Image(img) => {
                     format!("img {} bytes, {} compressed", img.len(), buf.len())
-=======
-
-        // A subroutine to dump a single blob
-        let mut dump_blob = |blob_ref: BlobRef| -> anyhow::Result<String> {
-            let buf = cursor.read_blob(blob_ref.pos())?;
-            let val = Value::des(&buf)?;
-            let desc = match val {
-                Value::Image(img) => {
-                    format!(" img {} bytes", img.len())
->>>>>>> 768c846e
                 }
                 Value::WalRecord(rec) => {
                     let wal_desc = walrecord::describe_wal_record(&rec)?;
                     format!(
-<<<<<<< HEAD
                         "rec {} bytes, {} compressed, will_init {}: {}",
                         uncompressed_bytes.len(),
-=======
-                        " rec {} bytes will_init: {} {}",
->>>>>>> 768c846e
                         buf.len(),
                         rec.will_init(),
                         wal_desc
@@ -554,7 +535,7 @@
     /// Open the underlying file and read the metadata into memory, if it's
     /// not loaded already.
     ///
-    fn load(&self) -> Result<RwLockReadGuard<DeltaLayerInner>> {
+    fn load(&self) -> Result<RwLockReadGuard<DeltaLayerInner>>{
         loop {
             // Quick exit if already loaded
             let inner = self.inner.read().unwrap();
