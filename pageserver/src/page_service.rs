--- conflicted
+++ resolved
@@ -30,20 +30,11 @@
 use crate::basebackup;
 use crate::config::{PageServerConf, ProfilingConfig};
 use crate::import_datadir::{import_basebackup_from_tar, import_wal_from_tar};
-<<<<<<< HEAD
-use crate::layered_repository::LayeredTimeline;
-use crate::pgdatadir_mapping::{DatadirTimeline, LsnForTimestamp};
-use crate::profiling::profpoint_start;
-use crate::reltag::RelTag;
-use crate::repository::retry_get;
-use crate::repository::Repository;
-use crate::repository::Timeline;
-=======
 use crate::layered_repository::Timeline;
 use crate::pgdatadir_mapping::LsnForTimestamp;
 use crate::profiling::profpoint_start;
 use crate::reltag::RelTag;
->>>>>>> d48177d0
+use crate::layered_repository::retry_get;
 use crate::tenant_mgr;
 use crate::thread_mgr;
 use crate::thread_mgr::ThreadKind;
@@ -709,11 +700,7 @@
 
     fn handle_get_rel_exists_request(
         &self,
-<<<<<<< HEAD
-        timeline: &Arc<LayeredTimeline>,
-=======
-        timeline: &Timeline,
->>>>>>> d48177d0
+        timeline: &Arc<Timeline>,
         req: &PagestreamExistsRequest,
     ) -> Result<PagestreamBeMessage> {
         let _enter = info_span!("get_rel_exists", rel = %req.rel, req_lsn = %req.lsn).entered();
@@ -735,11 +722,7 @@
 
     fn handle_get_nblocks_request(
         &self,
-<<<<<<< HEAD
-        timeline: &Arc<LayeredTimeline>,
-=======
-        timeline: &Timeline,
->>>>>>> d48177d0
+        timeline: &Arc<Timeline>,
         req: &PagestreamNblocksRequest,
     ) -> Result<PagestreamBeMessage> {
         let _enter = info_span!("get_nblocks", rel = %req.rel, req_lsn = %req.lsn).entered();
@@ -760,11 +743,7 @@
 
     fn handle_db_size_request(
         &self,
-<<<<<<< HEAD
-        timeline: &Arc<LayeredTimeline>,
-=======
-        timeline: &Timeline,
->>>>>>> d48177d0
+        timeline: &Arc<Timeline>,
         req: &PagestreamDbSizeRequest,
     ) -> Result<PagestreamBeMessage> {
         let _enter = info_span!("get_db_size", dbnode = %req.dbnode, req_lsn = %req.lsn).entered();
@@ -787,11 +766,7 @@
 
     fn handle_get_page_at_lsn_request(
         &self,
-<<<<<<< HEAD
-        timeline: &Arc<LayeredTimeline>,
-=======
-        timeline: &Timeline,
->>>>>>> d48177d0
+        timeline: &Arc<Timeline>,
         req: &PagestreamGetPageRequest,
     ) -> Result<PagestreamBeMessage> {
         let _enter = info_span!("get_page", rel = %req.rel, blkno = &req.blkno, req_lsn = %req.lsn)
