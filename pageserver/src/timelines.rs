//!
//! Timeline management code
//

use anyhow::{bail, Context, Result};
use postgres_ffi::ControlFileData;
use serde::{Deserialize, Serialize};
use std::{
    fs,
    path::Path,
    process::{Command, Stdio},
    sync::Arc,
};
use tracing::*;

use zenith_utils::zid::{ZTenantId, ZTenantTimelineId, ZTimelineId};
use zenith_utils::{crashsafe_dir, logging};
use zenith_utils::{lsn::Lsn, zid::HexZTimelineId};

<<<<<<< HEAD
use crate::DatadirTimeline;
use crate::RepositoryImpl;
use crate::{config::PageServerConf, repository::Repository};
=======
use crate::{
    config::PageServerConf,
    layered_repository::metadata::TimelineMetadata,
    remote_storage::RemoteTimelineIndex,
    repository::{LocalTimelineState, Repository},
};
>>>>>>> b19870cd
use crate::{import_datadir, LOG_FILE_NAME};
use crate::{layered_repository::LayeredRepository, walredo::WalRedoManager};
use crate::{repository::RepositoryTimeline, tenant_mgr};
use crate::{repository::Timeline, CheckpointConfig};

#[derive(Debug, Serialize, Deserialize, Clone)]
pub struct LocalTimelineInfo {
    pub ancestor_timeline_id: Option<HexZTimelineId>,
    pub ancestor_lsn: Option<Lsn>,
    pub last_record_lsn: Lsn,
    pub prev_record_lsn: Option<Lsn>,
    pub disk_consistent_lsn: Lsn,
    pub current_logical_size: Option<usize>, // is None when timeline is Unloaded
    pub current_logical_size_non_incremental: Option<usize>,
    pub timeline_state: LocalTimelineState,
}

<<<<<<< HEAD
impl TimelineInfo {
    pub fn from_ids(
        tenant_id: ZTenantId,
        timeline_id: ZTimelineId,
        include_non_incremental_logical_size: bool,
    ) -> Result<Self> {
        let repo = tenant_mgr::get_repository_for_tenant(tenant_id)?;
        let result = match repo.get_timeline(timeline_id)? {
            RepositoryTimeline::Local { id, timeline } => {
                let ancestor_timeline_id = timeline.get_ancestor_timeline_id();
                let ancestor_lsn = if ancestor_timeline_id.is_some() {
                    Some(timeline.get_ancestor_lsn())
                } else {
                    None
                };

                let tline = tenant_mgr::get_timeline_for_tenant(tenant_id, timeline_id)?;
                let current_logical_size = tline.get_current_logical_size();
                let current_logical_size_non_incremental = get_current_logical_size_non_incremental(
                    include_non_incremental_logical_size,
                    tline.as_ref(),
                );

                Self::Local {
                    timeline_id: id,
                    tenant_id,
                    last_record_lsn: timeline.get_last_record_lsn(),
                    prev_record_lsn: timeline.get_prev_record_lsn(),
                    ancestor_timeline_id,
                    ancestor_lsn,
                    disk_consistent_lsn: timeline.get_disk_consistent_lsn(),
                    current_logical_size,
                    current_logical_size_non_incremental,
=======
impl LocalTimelineInfo {
    pub fn from_loaded_timeline(
        timeline: &dyn Timeline,
        include_non_incremental_logical_size: bool,
    ) -> anyhow::Result<Self> {
        let last_record_lsn = timeline.get_last_record_lsn();
        let info = LocalTimelineInfo {
            ancestor_timeline_id: timeline
                .get_ancestor_timeline_id()
                .map(HexZTimelineId::from),
            ancestor_lsn: {
                match timeline.get_ancestor_lsn() {
                    Lsn(0) => None,
                    lsn @ Lsn(_) => Some(lsn),
>>>>>>> b19870cd
                }
            },
<<<<<<< HEAD
        };
        Ok(result)
=======
            disk_consistent_lsn: timeline.get_disk_consistent_lsn(),
            last_record_lsn,
            prev_record_lsn: Some(timeline.get_prev_record_lsn()),
            timeline_state: LocalTimelineState::Loaded,
            current_logical_size: Some(timeline.get_current_logical_size()),
            current_logical_size_non_incremental: if include_non_incremental_logical_size {
                Some(timeline.get_current_logical_size_non_incremental(last_record_lsn)?)
            } else {
                None
            },
        };
        Ok(info)
>>>>>>> b19870cd
    }

    pub fn from_unloaded_timeline(metadata: &TimelineMetadata) -> Self {
        LocalTimelineInfo {
            ancestor_timeline_id: metadata.ancestor_timeline().map(HexZTimelineId::from),
            ancestor_lsn: {
                match metadata.ancestor_lsn() {
                    Lsn(0) => None,
                    lsn @ Lsn(_) => Some(lsn),
                }
            },
            disk_consistent_lsn: metadata.disk_consistent_lsn(),
            last_record_lsn: metadata.disk_consistent_lsn(),
            prev_record_lsn: metadata.prev_record_lsn(),
            timeline_state: LocalTimelineState::Unloaded,
            current_logical_size: None,
            current_logical_size_non_incremental: None,
        }
    }

    pub fn from_repo_timeline(
        repo_timeline: RepositoryTimeline,
        include_non_incremental_logical_size: bool,
    ) -> anyhow::Result<Self> {
        match repo_timeline {
            RepositoryTimeline::Loaded(timeline) => {
                Self::from_loaded_timeline(timeline.as_ref(), include_non_incremental_logical_size)
            }
            RepositoryTimeline::Unloaded { metadata } => {
                Ok(Self::from_unloaded_timeline(&metadata))
            }
        }
    }
}

<<<<<<< HEAD
fn get_current_logical_size_non_incremental<R: Repository>(
    include_non_incremental_logical_size: bool,
    timeline: &DatadirTimeline<R>,
) -> Option<usize> {
    if !include_non_incremental_logical_size {
        return None;
    }
    match timeline.get_current_logical_size_non_incremental(timeline.get_last_record_lsn()) {
        Ok(size) => Some(size),
        Err(e) => {
            error!("Failed to get non-incremental logical size: {:?}", e);
            None
        }
    }
=======
#[derive(Debug, Serialize, Deserialize, Clone)]
pub struct RemoteTimelineInfo {
    pub remote_consistent_lsn: Option<Lsn>,
    pub awaits_download: bool,
}

#[derive(Debug, Serialize, Deserialize, Clone)]
pub struct TimelineInfo {
    #[serde(with = "hex")]
    pub tenant_id: ZTenantId,
    #[serde(with = "hex")]
    pub timeline_id: ZTimelineId,
    pub local: Option<LocalTimelineInfo>,
    pub remote: Option<RemoteTimelineInfo>,
}

pub fn extract_remote_timeline_info(
    tenant_id: ZTenantId,
    timeline_id: ZTimelineId,
    remote_index: &RemoteTimelineIndex,
) -> Option<RemoteTimelineInfo> {
    remote_index
        .timeline_entry(&ZTenantTimelineId {
            tenant_id,
            timeline_id,
        })
        .map(|remote_entry| RemoteTimelineInfo {
            remote_consistent_lsn: remote_entry.disk_consistent_lsn(),
            awaits_download: remote_entry.get_awaits_download(),
        })
>>>>>>> b19870cd
}

#[derive(Debug, Clone, Copy)]
pub struct PointInTime {
    pub timeline_id: ZTimelineId,
    pub lsn: Lsn,
}

pub fn init_pageserver(
    conf: &'static PageServerConf,
    create_tenant: Option<ZTenantId>,
    initial_timeline_id: Option<ZTimelineId>,
) -> anyhow::Result<()> {
    // Initialize logger
    // use true as daemonize parameter because otherwise we pollute zenith cli output with a few pages long output of info messages
    let _log_file = logging::init(LOG_FILE_NAME, true)?;

    crashsafe_dir::create_dir_all(conf.tenants_path())?;

    if let Some(tenant_id) = create_tenant {
        println!("initializing tenantid {}", tenant_id);
        let repo =
            create_repo(conf, tenant_id, CreateRepo::Dummy).context("failed to create repo")?;
        let new_timeline_id = initial_timeline_id.unwrap_or_else(ZTimelineId::generate);
        bootstrap_timeline(conf, tenant_id, new_timeline_id, repo.as_ref())
            .context("failed to create initial timeline")?;
        println!("initial timeline {} created", new_timeline_id)
    } else if initial_timeline_id.is_some() {
        println!("Ignoring initial timeline parameter, due to no tenant id to create given");
    }

    println!("pageserver init succeeded");
    Ok(())
}

pub enum CreateRepo {
    Real {
        wal_redo_manager: Arc<dyn WalRedoManager + Send + Sync>,
        remote_index: Arc<tokio::sync::RwLock<RemoteTimelineIndex>>,
    },
    Dummy,
}

pub fn create_repo(
    conf: &'static PageServerConf,
    tenant_id: ZTenantId,
<<<<<<< HEAD
    wal_redo_manager: Arc<dyn WalRedoManager + Send + Sync>,
) -> Result<Option<Arc<RepositoryImpl>>> {
=======
    create_repo: CreateRepo,
) -> Result<Arc<dyn Repository>> {
    let (wal_redo_manager, remote_index) = match create_repo {
        CreateRepo::Real {
            wal_redo_manager,
            remote_index,
        } => (wal_redo_manager, remote_index),
        CreateRepo::Dummy => {
            // We don't use the real WAL redo manager, because we don't want to spawn the WAL redo
            // process during repository initialization.
            //
            // FIXME: That caused trouble, because the WAL redo manager spawned a thread that launched
            // initdb in the background, and it kept running even after the "zenith init" had exited.
            // In tests, we started the  page server immediately after that, so that initdb was still
            // running in the background, and we failed to run initdb again in the same directory. This
            // has been solved for the rapid init+start case now, but the general race condition remains
            // if you restart the server quickly. The WAL redo manager doesn't use a separate thread
            // anymore, but I think that could still happen.
            let wal_redo_manager = Arc::new(crate::walredo::DummyRedoManager {});

            let remote_index = Arc::new(tokio::sync::RwLock::new(RemoteTimelineIndex::empty()));
            (wal_redo_manager as _, remote_index)
        }
    };

>>>>>>> b19870cd
    let repo_dir = conf.tenant_path(&tenant_id);
    if repo_dir.exists() {
        bail!("tenant {} directory already exists", tenant_id);
    }

    // top-level dir may exist if we are creating it through CLI
    crashsafe_dir::create_dir_all(&repo_dir)
        .with_context(|| format!("could not create directory {}", repo_dir.display()))?;
    crashsafe_dir::create_dir(conf.timelines_path(&tenant_id))?;
    info!("created directory structure in {}", repo_dir.display());

    Ok(Arc::new(LayeredRepository::new(
        conf,
        wal_redo_manager,
        tenant_id,
        remote_index,
        conf.remote_storage_config.is_some(),
    )))
}

// Returns checkpoint LSN from controlfile
fn get_lsn_from_controlfile(path: &Path) -> Result<Lsn> {
    // Read control file to extract the LSN
    let controlfile_path = path.join("global").join("pg_control");
    let controlfile = ControlFileData::decode(&fs::read(controlfile_path)?)?;
    let lsn = controlfile.checkPoint;

    Ok(Lsn(lsn))
}

// Create the cluster temporarily in 'initdbpath' directory inside the repository
// to get bootstrap data for timeline initialization.
//
fn run_initdb(conf: &'static PageServerConf, initdbpath: &Path) -> Result<()> {
    info!("running initdb in {}... ", initdbpath.display());

    let initdb_path = conf.pg_bin_dir().join("initdb");
    let initdb_output = Command::new(initdb_path)
        .args(&["-D", initdbpath.to_str().unwrap()])
        .args(&["-U", &conf.superuser])
        .args(&["-E", "utf8"])
        .arg("--no-instructions")
        // This is only used for a temporary installation that is deleted shortly after,
        // so no need to fsync it
        .arg("--no-sync")
        .env_clear()
        .env("LD_LIBRARY_PATH", conf.pg_lib_dir().to_str().unwrap())
        .env("DYLD_LIBRARY_PATH", conf.pg_lib_dir().to_str().unwrap())
        .stdout(Stdio::null())
        .output()
        .context("failed to execute initdb")?;
    if !initdb_output.status.success() {
        bail!(
            "initdb failed: '{}'",
            String::from_utf8_lossy(&initdb_output.stderr)
        );
    }

    Ok(())
}

//
// - run initdb to init temporary instance and get bootstrap data
// - after initialization complete, remove the temp dir.
//
fn bootstrap_timeline<R: Repository>(
    conf: &'static PageServerConf,
    tenantid: ZTenantId,
    tli: ZTimelineId,
    repo: &R,
) -> Result<()> {
    let _enter = info_span!("bootstrapping", timeline = %tli, tenant = %tenantid).entered();

    let initdb_path = conf.tenant_path(&tenantid).join("tmp");

    // Init temporarily repo to get bootstrap data
    run_initdb(conf, &initdb_path)?;
    let pgdata_path = initdb_path;

    let lsn = get_lsn_from_controlfile(&pgdata_path)?.align();

    // Import the contents of the data directory at the initial checkpoint
    // LSN, and any WAL after that.
    // Initdb lsn will be equal to last_record_lsn which will be set after import.
    // Because we know it upfront avoid having an option or dummy zero value by passing it to create_empty_timeline.
    let timeline = repo.create_empty_timeline(tli, lsn)?;
    let mut page_tline: DatadirTimeline<R> = DatadirTimeline::new(timeline, u64::MAX);
    import_datadir::import_timeline_from_postgres_datadir(&pgdata_path, &mut page_tline, lsn)?;
    page_tline.tline.checkpoint(CheckpointConfig::Forced)?;

    println!(
        "created initial timeline {} timeline.lsn {}",
        tli,
        page_tline.tline.get_last_record_lsn()
    );

    // Remove temp dir. We don't need it anymore
    fs::remove_dir_all(pgdata_path)?;

    Ok(())
}

pub(crate) fn get_local_timelines(
    tenant_id: ZTenantId,
    include_non_incremental_logical_size: bool,
) -> Result<Vec<(ZTimelineId, LocalTimelineInfo)>> {
    let repo = tenant_mgr::get_repository_for_tenant(tenant_id)
        .with_context(|| format!("Failed to get repo for tenant {}", tenant_id))?;
    let repo_timelines = repo.list_timelines();

<<<<<<< HEAD
    let mut result = Vec::new();
    for timeline in repo
        .list_timelines()
        .with_context(|| format!("Failed to list timelines for tenant {}", tenant_id))?
    {
        match timeline {
            RepositoryTimeline::Local {
                timeline: _,
                id: timeline_id,
            } => {
                result.push(TimelineInfo::from_ids(
                    tenant_id,
                    timeline_id,
                    include_non_incremental_logical_size,
                )?);
            }
            RepositoryTimeline::Remote { .. } => continue,
        }
    }
    Ok(result)
=======
    let mut local_timeline_info = Vec::with_capacity(repo_timelines.len());
    for (timeline_id, repository_timeline) in repo_timelines {
        local_timeline_info.push((
            timeline_id,
            LocalTimelineInfo::from_repo_timeline(
                repository_timeline,
                include_non_incremental_logical_size,
            )?,
        ))
    }
    Ok(local_timeline_info)
>>>>>>> b19870cd
}

pub(crate) fn create_timeline(
    conf: &'static PageServerConf,
    tenant_id: ZTenantId,
    new_timeline_id: Option<ZTimelineId>,
    ancestor_timeline_id: Option<ZTimelineId>,
    ancestor_start_lsn: Option<Lsn>,
) -> Result<Option<TimelineInfo>> {
    let new_timeline_id = new_timeline_id.unwrap_or_else(ZTimelineId::generate);
    let repo = tenant_mgr::get_repository_for_tenant(tenant_id)?;

    if conf.timeline_path(&new_timeline_id, &tenant_id).exists() {
        debug!("timeline {} already exists", new_timeline_id);
        return Ok(None);
    }

    let mut start_lsn = ancestor_start_lsn.unwrap_or(Lsn(0));

    match ancestor_timeline_id {
        Some(ancestor_timeline_id) => {
            let ancestor_timeline = repo
                .get_timeline_load(ancestor_timeline_id)
                .context("Cannot branch off the timeline that's not present locally")?;

            if start_lsn == Lsn(0) {
                // Find end of WAL on the old timeline
                let end_of_wal = ancestor_timeline.get_last_record_lsn();
                info!("branching at end of WAL: {}", end_of_wal);
                start_lsn = end_of_wal;
            } else {
                // Wait for the WAL to arrive and be processed on the parent branch up
                // to the requested branch point. The repository code itself doesn't
                // require it, but if we start to receive WAL on the new timeline,
                // decoding the new WAL might need to look up previous pages, relation
                // sizes etc. and that would get confused if the previous page versions
                // are not in the repository yet.
                ancestor_timeline.wait_lsn(start_lsn)?;
            }
            start_lsn = start_lsn.align();

            let ancestor_ancestor_lsn = ancestor_timeline.get_ancestor_lsn();
            if ancestor_ancestor_lsn > start_lsn {
                // can we safely just branch from the ancestor instead?
                anyhow::bail!(
                    "invalid start lsn {} for ancestor timeline {}: less than timeline ancestor lsn {}",
                    start_lsn,
                    ancestor_timeline_id,
                    ancestor_ancestor_lsn,
                );
            }
            repo.branch_timeline(ancestor_timeline_id, new_timeline_id, start_lsn)?;
<<<<<<< HEAD
        }
        None => {
            bootstrap_timeline(conf, tenant_id, new_timeline_id, repo.as_ref())?;
        }
    }

    let new_timeline_info = TimelineInfo::from_ids(tenant_id, new_timeline_id, false)?;

    Ok(Some(new_timeline_info))
=======
            // load the timeline into memory
            let loaded_timeline = repo.get_timeline_load(new_timeline_id)?;
            LocalTimelineInfo::from_loaded_timeline(loaded_timeline.as_ref(), false)
                .context("cannot fill timeline info")?
        }
        None => {
            let new_timeline = bootstrap_timeline(conf, tenant_id, new_timeline_id, repo.as_ref())?;
            LocalTimelineInfo::from_loaded_timeline(new_timeline.as_ref(), false)
                .context("cannot fill timeline info")?
        }
    };
    Ok(Some(TimelineInfo {
        tenant_id,
        timeline_id: new_timeline_id,
        local: Some(new_timeline_info),
        remote: None,
    }))
>>>>>>> b19870cd
}<|MERGE_RESOLUTION|>--- conflicted
+++ resolved
@@ -17,18 +17,13 @@
 use zenith_utils::{crashsafe_dir, logging};
 use zenith_utils::{lsn::Lsn, zid::HexZTimelineId};
 
-<<<<<<< HEAD
-use crate::DatadirTimeline;
-use crate::RepositoryImpl;
-use crate::{config::PageServerConf, repository::Repository};
-=======
 use crate::{
     config::PageServerConf,
     layered_repository::metadata::TimelineMetadata,
     remote_storage::RemoteTimelineIndex,
     repository::{LocalTimelineState, Repository},
+    DatadirTimeline, RepositoryImpl,
 };
->>>>>>> b19870cd
 use crate::{import_datadir, LOG_FILE_NAME};
 use crate::{layered_repository::LayeredRepository, walredo::WalRedoManager};
 use crate::{repository::RepositoryTimeline, tenant_mgr};
@@ -46,75 +41,35 @@
     pub timeline_state: LocalTimelineState,
 }
 
-<<<<<<< HEAD
-impl TimelineInfo {
-    pub fn from_ids(
-        tenant_id: ZTenantId,
-        timeline_id: ZTimelineId,
-        include_non_incremental_logical_size: bool,
-    ) -> Result<Self> {
-        let repo = tenant_mgr::get_repository_for_tenant(tenant_id)?;
-        let result = match repo.get_timeline(timeline_id)? {
-            RepositoryTimeline::Local { id, timeline } => {
-                let ancestor_timeline_id = timeline.get_ancestor_timeline_id();
-                let ancestor_lsn = if ancestor_timeline_id.is_some() {
-                    Some(timeline.get_ancestor_lsn())
-                } else {
-                    None
-                };
-
-                let tline = tenant_mgr::get_timeline_for_tenant(tenant_id, timeline_id)?;
-                let current_logical_size = tline.get_current_logical_size();
-                let current_logical_size_non_incremental = get_current_logical_size_non_incremental(
-                    include_non_incremental_logical_size,
-                    tline.as_ref(),
-                );
-
-                Self::Local {
-                    timeline_id: id,
-                    tenant_id,
-                    last_record_lsn: timeline.get_last_record_lsn(),
-                    prev_record_lsn: timeline.get_prev_record_lsn(),
-                    ancestor_timeline_id,
-                    ancestor_lsn,
-                    disk_consistent_lsn: timeline.get_disk_consistent_lsn(),
-                    current_logical_size,
-                    current_logical_size_non_incremental,
-=======
 impl LocalTimelineInfo {
-    pub fn from_loaded_timeline(
-        timeline: &dyn Timeline,
+    pub fn from_loaded_timeline<R: Repository>(
+        datadir_tline: &DatadirTimeline<R>,
         include_non_incremental_logical_size: bool,
     ) -> anyhow::Result<Self> {
-        let last_record_lsn = timeline.get_last_record_lsn();
+        let last_record_lsn = datadir_tline.tline.get_last_record_lsn();
         let info = LocalTimelineInfo {
-            ancestor_timeline_id: timeline
+            ancestor_timeline_id: datadir_tline
+                .tline
                 .get_ancestor_timeline_id()
                 .map(HexZTimelineId::from),
             ancestor_lsn: {
-                match timeline.get_ancestor_lsn() {
+                match datadir_tline.tline.get_ancestor_lsn() {
                     Lsn(0) => None,
                     lsn @ Lsn(_) => Some(lsn),
->>>>>>> b19870cd
                 }
             },
-<<<<<<< HEAD
-        };
-        Ok(result)
-=======
-            disk_consistent_lsn: timeline.get_disk_consistent_lsn(),
+            disk_consistent_lsn: datadir_tline.tline.get_disk_consistent_lsn(),
             last_record_lsn,
-            prev_record_lsn: Some(timeline.get_prev_record_lsn()),
+            prev_record_lsn: Some(datadir_tline.tline.get_prev_record_lsn()),
             timeline_state: LocalTimelineState::Loaded,
-            current_logical_size: Some(timeline.get_current_logical_size()),
+            current_logical_size: Some(datadir_tline.get_current_logical_size()),
             current_logical_size_non_incremental: if include_non_incremental_logical_size {
-                Some(timeline.get_current_logical_size_non_incremental(last_record_lsn)?)
+                Some(datadir_tline.get_current_logical_size_non_incremental(last_record_lsn)?)
             } else {
                 None
             },
         };
         Ok(info)
->>>>>>> b19870cd
     }
 
     pub fn from_unloaded_timeline(metadata: &TimelineMetadata) -> Self {
@@ -135,13 +90,16 @@
         }
     }
 
-    pub fn from_repo_timeline(
-        repo_timeline: RepositoryTimeline,
+    pub fn from_repo_timeline<T>(
+        tenant_id: ZTenantId,
+        timeline_id: ZTimelineId,
+        repo_timeline: &RepositoryTimeline<T>,
         include_non_incremental_logical_size: bool,
     ) -> anyhow::Result<Self> {
         match repo_timeline {
-            RepositoryTimeline::Loaded(timeline) => {
-                Self::from_loaded_timeline(timeline.as_ref(), include_non_incremental_logical_size)
+            RepositoryTimeline::Loaded(_) => {
+                let datadir_tline = tenant_mgr::get_timeline_for_tenant_load(tenant_id, timeline_id)?;
+                Self::from_loaded_timeline(&datadir_tline, include_non_incremental_logical_size)
             }
             RepositoryTimeline::Unloaded { metadata } => {
                 Ok(Self::from_unloaded_timeline(&metadata))
@@ -150,22 +108,6 @@
     }
 }
 
-<<<<<<< HEAD
-fn get_current_logical_size_non_incremental<R: Repository>(
-    include_non_incremental_logical_size: bool,
-    timeline: &DatadirTimeline<R>,
-) -> Option<usize> {
-    if !include_non_incremental_logical_size {
-        return None;
-    }
-    match timeline.get_current_logical_size_non_incremental(timeline.get_last_record_lsn()) {
-        Ok(size) => Some(size),
-        Err(e) => {
-            error!("Failed to get non-incremental logical size: {:?}", e);
-            None
-        }
-    }
-=======
 #[derive(Debug, Serialize, Deserialize, Clone)]
 pub struct RemoteTimelineInfo {
     pub remote_consistent_lsn: Option<Lsn>,
@@ -196,7 +138,6 @@
             remote_consistent_lsn: remote_entry.disk_consistent_lsn(),
             awaits_download: remote_entry.get_awaits_download(),
         })
->>>>>>> b19870cd
 }
 
 #[derive(Debug, Clone, Copy)]
@@ -243,12 +184,8 @@
 pub fn create_repo(
     conf: &'static PageServerConf,
     tenant_id: ZTenantId,
-<<<<<<< HEAD
-    wal_redo_manager: Arc<dyn WalRedoManager + Send + Sync>,
-) -> Result<Option<Arc<RepositoryImpl>>> {
-=======
     create_repo: CreateRepo,
-) -> Result<Arc<dyn Repository>> {
+) -> Result<Arc<RepositoryImpl>> {
     let (wal_redo_manager, remote_index) = match create_repo {
         CreateRepo::Real {
             wal_redo_manager,
@@ -272,7 +209,6 @@
         }
     };
 
->>>>>>> b19870cd
     let repo_dir = conf.tenant_path(&tenant_id);
     if repo_dir.exists() {
         bail!("tenant {} directory already exists", tenant_id);
@@ -383,40 +319,19 @@
         .with_context(|| format!("Failed to get repo for tenant {}", tenant_id))?;
     let repo_timelines = repo.list_timelines();
 
-<<<<<<< HEAD
-    let mut result = Vec::new();
-    for timeline in repo
-        .list_timelines()
-        .with_context(|| format!("Failed to list timelines for tenant {}", tenant_id))?
-    {
-        match timeline {
-            RepositoryTimeline::Local {
-                timeline: _,
-                id: timeline_id,
-            } => {
-                result.push(TimelineInfo::from_ids(
-                    tenant_id,
-                    timeline_id,
-                    include_non_incremental_logical_size,
-                )?);
-            }
-            RepositoryTimeline::Remote { .. } => continue,
-        }
-    }
-    Ok(result)
-=======
     let mut local_timeline_info = Vec::with_capacity(repo_timelines.len());
     for (timeline_id, repository_timeline) in repo_timelines {
         local_timeline_info.push((
             timeline_id,
             LocalTimelineInfo::from_repo_timeline(
-                repository_timeline,
+                tenant_id,
+                timeline_id,
+                &repository_timeline,
                 include_non_incremental_logical_size,
             )?,
         ))
     }
     Ok(local_timeline_info)
->>>>>>> b19870cd
 }
 
 pub(crate) fn create_timeline(
@@ -436,7 +351,7 @@
 
     let mut start_lsn = ancestor_start_lsn.unwrap_or(Lsn(0));
 
-    match ancestor_timeline_id {
+    let new_timeline_info = match ancestor_timeline_id {
         Some(ancestor_timeline_id) => {
             let ancestor_timeline = repo
                 .get_timeline_load(ancestor_timeline_id)
@@ -469,25 +384,18 @@
                 );
             }
             repo.branch_timeline(ancestor_timeline_id, new_timeline_id, start_lsn)?;
-<<<<<<< HEAD
+            // load the timeline into memory
+            let loaded_timeline =
+                tenant_mgr::get_timeline_for_tenant_load(tenant_id, new_timeline_id)?;
+            LocalTimelineInfo::from_loaded_timeline(&loaded_timeline, false)
+                .context("cannot fill timeline info")?
         }
         None => {
             bootstrap_timeline(conf, tenant_id, new_timeline_id, repo.as_ref())?;
-        }
-    }
-
-    let new_timeline_info = TimelineInfo::from_ids(tenant_id, new_timeline_id, false)?;
-
-    Ok(Some(new_timeline_info))
-=======
             // load the timeline into memory
-            let loaded_timeline = repo.get_timeline_load(new_timeline_id)?;
-            LocalTimelineInfo::from_loaded_timeline(loaded_timeline.as_ref(), false)
-                .context("cannot fill timeline info")?
-        }
-        None => {
-            let new_timeline = bootstrap_timeline(conf, tenant_id, new_timeline_id, repo.as_ref())?;
-            LocalTimelineInfo::from_loaded_timeline(new_timeline.as_ref(), false)
+            let new_timeline =
+                tenant_mgr::get_timeline_for_tenant_load(tenant_id, new_timeline_id)?;
+            LocalTimelineInfo::from_loaded_timeline(&new_timeline, false)
                 .context("cannot fill timeline info")?
         }
     };
@@ -497,5 +405,4 @@
         local: Some(new_timeline_info),
         remote: None,
     }))
->>>>>>> b19870cd
 }