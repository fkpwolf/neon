//! This module acts as a switchboard to access different tenants managed by this
//! page server.

use crate::config::PageServerConf;
<<<<<<< HEAD
use crate::layered_repository::TenantState;
=======
use crate::http::models::TenantInfo;
use crate::layered_repository::{load_metadata, LayeredRepository, LayeredTimeline};
>>>>>>> 67e091c9
use crate::repository::Repository;
use crate::tenant_config::TenantConfOpt;
use crate::thread_mgr;
use crate::thread_mgr::ThreadKind;
use crate::walredo::PostgresRedoManager;
<<<<<<< HEAD
use crate::RepositoryImpl;
use anyhow::{bail, Context, Result};
use once_cell::sync::Lazy;
=======
use crate::{thread_mgr, timelines, walreceiver};
use anyhow::Context;
use serde::{Deserialize, Serialize};
>>>>>>> 67e091c9
use std::collections::hash_map::Entry;
use std::collections::HashMap;
use std::sync::{Arc, RwLock, RwLockReadGuard, RwLockWriteGuard};
use tracing::*;

use utils::zid::ZTenantId;

static TENANTS: Lazy<RwLock<HashMap<ZTenantId, Arc<RepositoryImpl>>>> =
    Lazy::new(|| RwLock::new(HashMap::new()));

fn read_tenants() -> RwLockReadGuard<'static, HashMap<ZTenantId, Arc<RepositoryImpl>>> {
    TENANTS
        .read()
        .expect("Failed to read() tenants lock, it got poisoned")
}
<<<<<<< HEAD
fn write_tenants() -> RwLockWriteGuard<'static, HashMap<ZTenantId, Arc<RepositoryImpl>>> {
    TENANTS
        .write()
        .expect("Failed to write() tenants lock, it got poisoned")
=======

struct Tenant {
    state: TenantState,
    /// Contains in-memory state, including the timeline that might not yet flushed on disk or loaded form disk.
    repo: Arc<LayeredRepository>,
    /// Timelines, located locally in the pageserver's datadir.
    /// Timelines can entirely be removed entirely by the `detach` operation only.
    ///
    /// Local timelines have more metadata that's loaded into memory,
    /// that is located in the `repo.timelines` field, [`crate::layered_repository::LayeredTimelineEntry`].
    local_timelines: HashMap<ZTimelineId, Arc<LayeredTimeline>>,
}

#[derive(Debug, Serialize, Deserialize, Clone, Copy, PartialEq, Eq)]
pub enum TenantState {
    // All data for this tenant is complete on local disk, but we haven't loaded the Repository,
    // Timeline and Layer structs into memory yet, so it cannot be accessed yet.
    //Ready,
    // This tenant exists on local disk, and the layer map has been loaded into memory.
    // The local disk might have some newer files that don't exist in cloud storage yet.
    Active,
    // Tenant is active, but there is no walreceiver connection.
    Idle,
    // This tenant exists on local disk, and the layer map has been loaded into memory.
    // The local disk might have some newer files that don't exist in cloud storage yet.
    // The tenant cannot be accessed anymore for any reason, but graceful shutdown.
    Stopping,

    // Something went wrong loading the tenant state
    Broken,
}

impl fmt::Display for TenantState {
    fn fmt(&self, f: &mut fmt::Formatter<'_>) -> fmt::Result {
        match self {
            Self::Active => f.write_str("Active"),
            Self::Idle => f.write_str("Idle"),
            Self::Stopping => f.write_str("Stopping"),
            Self::Broken => f.write_str("Broken"),
        }
    }
>>>>>>> 67e091c9
}

/// Initialize repositories with locally available timelines.
/// Timelines that are only partially available locally (remote storage has more data than this pageserver)
/// are scheduled for download and added to the repository once download is completed.
/// TODO

pub fn init_tenant_mgr(conf: &'static PageServerConf) -> anyhow::Result<()> {
    let runtime = tokio::runtime::Builder::new_current_thread()
        .enable_all()
        .build()
        .unwrap();
    let rt_guard = runtime.enter();

    let mut handles = Vec::new();

    // Scan local filesystem for attached tenants
    let tenants_dir = conf.tenants_path();
    for dir_entry in std::fs::read_dir(&tenants_dir)
        .with_context(|| format!("Failed to list tenants dir {}", tenants_dir.display()))?
    {
        match &dir_entry {
            Ok(dir_entry) => {
                let tenant_id: ZTenantId = dir_entry
                    .path()
                    .file_name()
                    .unwrap()
                    .to_string_lossy()
                    .parse()
                    .unwrap();

                // Start loading the tenant into memory. It will initially be in Loading
                // state.
                let (repo, handle) = RepositoryImpl::spawn_load(conf, tenant_id)?;
                handles.push(handle);
                write_tenants().insert(tenant_id, repo);
            }
            Err(e) => {
                // On error, print it, but continue with the other tenants. If we error out
                // here, the pageserver startup fails altogether, causing outage for *all*
                // tenants. That seems worse.
                error!(
                    "Failed to list tenants dir entry {:?} in directory {}, reason: {:?}",
                    dir_entry,
                    tenants_dir.display(),
                    e,
                );
            }
        }
    }
<<<<<<< HEAD
    drop(rt_guard);

    thread_mgr::spawn(
        ThreadKind::InitialLoad,
        None,
        None,
        "initial tenant load",
        false,
        move || {
            info!("in initial load thread");
            for h in handles {
                let _ = runtime.block_on(h);
=======

    Ok(remote_index)
}

pub enum LocalTimelineUpdate {
    Detach {
        id: ZTenantTimelineId,
        // used to signal to the detach caller that walreceiver successfully terminated for specified id
        join_confirmation_sender: std::sync::mpsc::Sender<()>,
    },
    Attach {
        id: ZTenantTimelineId,
        datadir: Arc<LayeredTimeline>,
    },
}

impl std::fmt::Debug for LocalTimelineUpdate {
    fn fmt(&self, f: &mut fmt::Formatter<'_>) -> fmt::Result {
        match self {
            Self::Detach { id, .. } => f.debug_tuple("Remove").field(id).finish(),
            Self::Attach { id, .. } => f.debug_tuple("Add").field(id).finish(),
        }
    }
}

/// Updates tenants' repositories, changing their timelines state in memory.
pub fn attach_downloaded_tenants(
    conf: &'static PageServerConf,
    remote_index: &RemoteIndex,
    sync_status_updates: HashMap<ZTenantId, HashSet<ZTimelineId>>,
) {
    if sync_status_updates.is_empty() {
        debug!("No sync status updates to apply");
        return;
    }
    for (tenant_id, downloaded_timelines) in sync_status_updates {
        info!(
            "Registering downlloaded timelines for {tenant_id} {} timelines",
            downloaded_timelines.len()
        );
        debug!("Downloaded timelines: {downloaded_timelines:?}");

        let repo = match load_local_repo(conf, tenant_id, remote_index) {
            Ok(repo) => repo,
            Err(e) => {
                error!("Failed to load repo for tenant {tenant_id} Error: {e:?}");
                continue;
>>>>>>> 67e091c9
            }
            info!("initial load done!");
            Ok(())
        },
    )?;

    Ok(())
}

///
/// Shut down all tenants. This runs as part of pageserver shutdown.
///
pub fn shutdown_all_tenants() {
    let mut m = write_tenants();
    let mut tenantids = Vec::new();
    for (tenantid, tenant) in m.iter_mut() {
        tenant.state.send_modify(|state_guard| match *state_guard {
            TenantState::Loading
            | TenantState::Attaching
            | TenantState::Active
            | TenantState::Stopping => {
                *state_guard = TenantState::Stopping;
                tenantids.push(*tenantid)
            }
            TenantState::Broken => {}
        });
    }
    drop(m);

    thread_mgr::shutdown_threads(Some(ThreadKind::WalReceiverManager), None, None);

    // Ok, no background threads running anymore. Flush any remaining data in
    // memory to disk.
    //
    // We assume that any incoming connections that might request pages from
    // the repository have already been terminated by the caller, so there
    // should be no more activity in any of the repositories.
    //
    // On error, log it but continue with the shutdown for other tenants.
    for tenant_id in tenantids {
        debug!("shutdown tenant {tenant_id}");
        match get_tenant(tenant_id) {
            Ok(repo) => {
                if let Err(err) = repo.checkpoint() {
                    error!("Could not checkpoint tenant {tenant_id} during shutdown: {err:?}");
                }
            }
            Err(err) => {
                error!("Could not get repository for tenant {tenant_id} during shutdown: {err:?}");
            }
        }
    }
}

pub fn create_tenant(
    conf: &'static PageServerConf,
    tenant_conf: TenantConfOpt,
    tenant_id: ZTenantId,
) -> anyhow::Result<Option<ZTenantId>> {
    match write_tenants().entry(tenant_id) {
        Entry::Occupied(_) => {
            debug!("tenant {tenant_id} already exists");
            Ok(None)
        }
        Entry::Vacant(v) => {
            let wal_redo_manager = Arc::new(PostgresRedoManager::new(conf, tenant_id));
<<<<<<< HEAD
            let repo = RepositoryImpl::create(conf, tenant_conf, tenant_id, wal_redo_manager)?;
            v.insert(Arc::new(repo));
=======
            let repo = timelines::create_repo(
                conf,
                tenant_conf,
                tenant_id,
                wal_redo_manager,
                remote_index,
            )?;
            v.insert(Tenant {
                state: TenantState::Idle,
                repo,
                local_timelines: HashMap::new(),
            });
>>>>>>> 67e091c9
            Ok(Some(tenant_id))
        }
    }
}

pub fn update_tenant_config(
    tenant_conf: TenantConfOpt,
    tenant_id: ZTenantId,
) -> anyhow::Result<()> {
    info!("configuring tenant {tenant_id}");
    let repo = get_tenant(tenant_id)?;

    repo.update_tenant_config(tenant_conf)?;
    Ok(())
}

<<<<<<< HEAD
pub fn get_tenant(tenant_id: ZTenantId) -> anyhow::Result<Arc<RepositoryImpl>> {
    let m = read_tenants();
=======
pub fn get_tenant_state(tenantid: ZTenantId) -> Option<TenantState> {
    Some(tenants_state::read_tenants().get(&tenantid)?.state)
}

pub fn set_tenant_state(tenant_id: ZTenantId, new_state: TenantState) -> anyhow::Result<()> {
    let mut m = tenants_state::write_tenants();
    let tenant = m
        .get_mut(&tenant_id)
        .with_context(|| format!("Tenant not found for id {tenant_id}"))?;
    let old_state = tenant.state;
    tenant.state = new_state;
    drop(m);

    match (old_state, new_state) {
        (TenantState::Broken, TenantState::Broken)
        | (TenantState::Active, TenantState::Active)
        | (TenantState::Idle, TenantState::Idle)
        | (TenantState::Stopping, TenantState::Stopping) => {
            debug!("tenant {tenant_id} already in state {new_state}");
        }
        (TenantState::Broken, ignored) => {
            debug!("Ignoring {ignored} since tenant {tenant_id} is in broken state");
        }
        (_, TenantState::Broken) => {
            debug!("Setting tenant {tenant_id} status to broken");
        }
        (TenantState::Stopping, ignored) => {
            debug!("Ignoring {ignored} since tenant {tenant_id} is in stopping state");
        }
        (TenantState::Idle, TenantState::Active) => {
            info!("activating tenant {tenant_id}");

            // Spawn gc and compaction loops. The loops will shut themselves
            // down when they notice that the tenant is inactive.
            // TODO maybe use tokio::sync::watch instead?
            crate::tenant_tasks::start_compaction_loop(tenant_id)?;
            crate::tenant_tasks::start_gc_loop(tenant_id)?;
        }
        (TenantState::Idle, TenantState::Stopping) => {
            info!("stopping idle tenant {tenant_id}");
        }
        (TenantState::Active, TenantState::Stopping | TenantState::Idle) => {
            info!("stopping tenant {tenant_id} threads due to new state {new_state}");
            thread_mgr::shutdown_threads(
                Some(ThreadKind::WalReceiverManager),
                Some(tenant_id),
                None,
            );

            // Wait until all gc/compaction tasks finish
            let repo = get_repository_for_tenant(tenant_id)?;
            let _guard = repo.file_lock.write().unwrap();
        }
    }

    Ok(())
}

pub fn get_repository_for_tenant(tenant_id: ZTenantId) -> anyhow::Result<Arc<LayeredRepository>> {
    let m = tenants_state::read_tenants();
>>>>>>> 67e091c9
    let tenant = m
        .get(&tenant_id)
        .with_context(|| format!("Tenant {tenant_id} not found"))?;

<<<<<<< HEAD
    Ok(Arc::clone(tenant))
=======
    Ok(Arc::clone(&tenant.repo))
}

/// Retrieves local timeline for tenant.
/// Loads it into memory if it is not already loaded.
pub fn get_local_timeline_with_load(
    tenant_id: ZTenantId,
    timeline_id: ZTimelineId,
) -> anyhow::Result<Arc<LayeredTimeline>> {
    let mut m = tenants_state::write_tenants();
    let tenant = m
        .get_mut(&tenant_id)
        .with_context(|| format!("Tenant {tenant_id} not found"))?;

    if let Some(page_tline) = tenant.local_timelines.get(&timeline_id) {
        Ok(Arc::clone(page_tline))
    } else {
        let page_tline = load_local_timeline(&tenant.repo, timeline_id)
            .with_context(|| format!("Failed to load local timeline for tenant {tenant_id}"))?;
        tenant
            .local_timelines
            .insert(timeline_id, Arc::clone(&page_tline));
        Ok(page_tline)
    }
>>>>>>> 67e091c9
}

///
/// Get reference to a tenant's Repository object. If the tenant is
/// not in active state yet, we will wait for it to become active,
/// with a 30 s timeout. Returns an error if the tenant does not
/// exist, or it's not active yet and the wait times out,
///
pub fn get_active_tenant(tenant_id: ZTenantId) -> anyhow::Result<Arc<RepositoryImpl>> {
    let tenant = get_tenant(tenant_id)?;

    tokio::runtime::Handle::current().block_on(async {
        match tokio::time::timeout(
            std::time::Duration::from_secs(30),
            tenant.wait_until_active(),
        )
        .await
        {
            Ok(Ok(())) => Ok(tenant),
            Ok(Err(e)) => Err(e),
            Err(_) => bail!("timeout waiting for tenant {} to become active", tenant_id),
        }
    })
}

<<<<<<< HEAD
pub fn detach_tenant(tenant_id: ZTenantId) -> anyhow::Result<()> {
    let repo = get_tenant(tenant_id)?;
    let task = repo.spawn_detach()?;
    drop(repo);

    // FIXME: Should we go ahead and remove the tenant anyway, if detaching fails? It's a bit
    // annoying if a tenant gets wedged so that you can't even detach it. OTOH, it's scary
    // to delete files if we're not sure what's wrong.
    tokio::spawn(async move {
        match task.await {
            Ok(_) => {
                write_tenants().remove(&tenant_id);
            }
            Err(err) => {
                error!("detaching tenant {} failed: {:?}", tenant_id, err);
            }
        };
=======
fn load_local_timeline(
    repo: &LayeredRepository,
    timeline_id: ZTimelineId,
) -> anyhow::Result<Arc<LayeredTimeline>> {
    let inmem_timeline = repo.get_timeline_load(timeline_id).with_context(|| {
        format!("Inmem timeline {timeline_id} not found in tenant's repository")
    })?;
    inmem_timeline.init_logical_size()?;

    tenants_state::try_send_timeline_update(LocalTimelineUpdate::Attach {
        id: ZTenantTimelineId::new(repo.tenant_id(), timeline_id),
        datadir: Arc::clone(&inmem_timeline),
>>>>>>> 67e091c9
    });
    Ok(())
}

///
/// Get list of tenants, for the mgmt API
///
pub fn list_tenants() -> Vec<(ZTenantId, TenantState)> {
    read_tenants()
        .iter()
        .map(|(id, tenant)| (*id, tenant.get_state()))
        .collect()
}

///
/// Execute Attach mgmt API command.
///
/// Downloading all the tenant data is performed in the background,
/// this awn the background task and returns quickly.
///
pub fn attach_tenant(conf: &'static PageServerConf, tenant_id: ZTenantId) -> Result<()> {
    match write_tenants().entry(tenant_id) {
        Entry::Occupied(e) => {
            // Cannot attach a tenant that already exists. The error message depends on
            // the state it's in.
            match e.get().get_state() {
                TenantState::Loading | TenantState::Active => {
                    bail!("tenant {tenant_id} already exists")
                }
                TenantState::Attaching => bail!("tenant {tenant_id} attach is already in progress"),
                TenantState::Stopping => bail!("tenant {tenant_id} is being shut down"),
                TenantState::Broken => bail!("tenant {tenant_id} is marked as broken"),
            }
        }
        Entry::Vacant(v) => {
            let repo = RepositoryImpl::spawn_attach(conf, tenant_id)?;
            v.insert(repo);
            Ok(())
        }
    }
<<<<<<< HEAD
=======

    Ok(())
}

// Sets up wal redo manager and repository for tenant. Reduces code duplication.
// Used during pageserver startup, or when new tenant is attached to pageserver.
fn load_local_repo(
    conf: &'static PageServerConf,
    tenant_id: ZTenantId,
    remote_index: &RemoteIndex,
) -> anyhow::Result<Arc<LayeredRepository>> {
    let mut m = tenants_state::write_tenants();
    let tenant = m.entry(tenant_id).or_insert_with(|| {
        // Set up a WAL redo manager, for applying WAL records.
        let walredo_mgr = PostgresRedoManager::new(conf, tenant_id);

        // Set up an object repository, for actual data storage.
        let repo: Arc<LayeredRepository> = Arc::new(LayeredRepository::new(
            conf,
            TenantConfOpt::default(),
            Arc::new(walredo_mgr),
            tenant_id,
            remote_index.clone(),
            conf.remote_storage_config.is_some(),
        ));
        Tenant {
            state: TenantState::Idle,
            repo,
            local_timelines: HashMap::new(),
        }
    });

    // Restore tenant config
    let tenant_conf = LayeredRepository::load_tenant_config(conf, tenant_id)?;
    tenant.repo.update_tenant_config(tenant_conf)?;

    Ok(Arc::clone(&tenant.repo))
>>>>>>> 67e091c9
}<|MERGE_RESOLUTION|>--- conflicted
+++ resolved
@@ -2,26 +2,14 @@
 //! page server.
 
 use crate::config::PageServerConf;
-<<<<<<< HEAD
-use crate::layered_repository::TenantState;
-=======
-use crate::http::models::TenantInfo;
-use crate::layered_repository::{load_metadata, LayeredRepository, LayeredTimeline};
->>>>>>> 67e091c9
+use crate::layered_repository::{LayeredRepository, TenantState};
 use crate::repository::Repository;
 use crate::tenant_config::TenantConfOpt;
 use crate::thread_mgr;
 use crate::thread_mgr::ThreadKind;
 use crate::walredo::PostgresRedoManager;
-<<<<<<< HEAD
-use crate::RepositoryImpl;
 use anyhow::{bail, Context, Result};
 use once_cell::sync::Lazy;
-=======
-use crate::{thread_mgr, timelines, walreceiver};
-use anyhow::Context;
-use serde::{Deserialize, Serialize};
->>>>>>> 67e091c9
 use std::collections::hash_map::Entry;
 use std::collections::HashMap;
 use std::sync::{Arc, RwLock, RwLockReadGuard, RwLockWriteGuard};
@@ -29,62 +17,18 @@
 
 use utils::zid::ZTenantId;
 
-static TENANTS: Lazy<RwLock<HashMap<ZTenantId, Arc<RepositoryImpl>>>> =
+static TENANTS: Lazy<RwLock<HashMap<ZTenantId, Arc<LayeredRepository>>>> =
     Lazy::new(|| RwLock::new(HashMap::new()));
 
-fn read_tenants() -> RwLockReadGuard<'static, HashMap<ZTenantId, Arc<RepositoryImpl>>> {
+fn read_tenants() -> RwLockReadGuard<'static, HashMap<ZTenantId, Arc<LayeredRepository>>> {
     TENANTS
         .read()
         .expect("Failed to read() tenants lock, it got poisoned")
 }
-<<<<<<< HEAD
-fn write_tenants() -> RwLockWriteGuard<'static, HashMap<ZTenantId, Arc<RepositoryImpl>>> {
+fn write_tenants() -> RwLockWriteGuard<'static, HashMap<ZTenantId, Arc<LayeredRepository>>> {
     TENANTS
         .write()
         .expect("Failed to write() tenants lock, it got poisoned")
-=======
-
-struct Tenant {
-    state: TenantState,
-    /// Contains in-memory state, including the timeline that might not yet flushed on disk or loaded form disk.
-    repo: Arc<LayeredRepository>,
-    /// Timelines, located locally in the pageserver's datadir.
-    /// Timelines can entirely be removed entirely by the `detach` operation only.
-    ///
-    /// Local timelines have more metadata that's loaded into memory,
-    /// that is located in the `repo.timelines` field, [`crate::layered_repository::LayeredTimelineEntry`].
-    local_timelines: HashMap<ZTimelineId, Arc<LayeredTimeline>>,
-}
-
-#[derive(Debug, Serialize, Deserialize, Clone, Copy, PartialEq, Eq)]
-pub enum TenantState {
-    // All data for this tenant is complete on local disk, but we haven't loaded the Repository,
-    // Timeline and Layer structs into memory yet, so it cannot be accessed yet.
-    //Ready,
-    // This tenant exists on local disk, and the layer map has been loaded into memory.
-    // The local disk might have some newer files that don't exist in cloud storage yet.
-    Active,
-    // Tenant is active, but there is no walreceiver connection.
-    Idle,
-    // This tenant exists on local disk, and the layer map has been loaded into memory.
-    // The local disk might have some newer files that don't exist in cloud storage yet.
-    // The tenant cannot be accessed anymore for any reason, but graceful shutdown.
-    Stopping,
-
-    // Something went wrong loading the tenant state
-    Broken,
-}
-
-impl fmt::Display for TenantState {
-    fn fmt(&self, f: &mut fmt::Formatter<'_>) -> fmt::Result {
-        match self {
-            Self::Active => f.write_str("Active"),
-            Self::Idle => f.write_str("Idle"),
-            Self::Stopping => f.write_str("Stopping"),
-            Self::Broken => f.write_str("Broken"),
-        }
-    }
->>>>>>> 67e091c9
 }
 
 /// Initialize repositories with locally available timelines.
@@ -118,7 +62,7 @@
 
                 // Start loading the tenant into memory. It will initially be in Loading
                 // state.
-                let (repo, handle) = RepositoryImpl::spawn_load(conf, tenant_id)?;
+                let (repo, handle) = LayeredRepository::spawn_load(conf, tenant_id)?;
                 handles.push(handle);
                 write_tenants().insert(tenant_id, repo);
             }
@@ -135,7 +79,6 @@
             }
         }
     }
-<<<<<<< HEAD
     drop(rt_guard);
 
     thread_mgr::spawn(
@@ -148,55 +91,6 @@
             info!("in initial load thread");
             for h in handles {
                 let _ = runtime.block_on(h);
-=======
-
-    Ok(remote_index)
-}
-
-pub enum LocalTimelineUpdate {
-    Detach {
-        id: ZTenantTimelineId,
-        // used to signal to the detach caller that walreceiver successfully terminated for specified id
-        join_confirmation_sender: std::sync::mpsc::Sender<()>,
-    },
-    Attach {
-        id: ZTenantTimelineId,
-        datadir: Arc<LayeredTimeline>,
-    },
-}
-
-impl std::fmt::Debug for LocalTimelineUpdate {
-    fn fmt(&self, f: &mut fmt::Formatter<'_>) -> fmt::Result {
-        match self {
-            Self::Detach { id, .. } => f.debug_tuple("Remove").field(id).finish(),
-            Self::Attach { id, .. } => f.debug_tuple("Add").field(id).finish(),
-        }
-    }
-}
-
-/// Updates tenants' repositories, changing their timelines state in memory.
-pub fn attach_downloaded_tenants(
-    conf: &'static PageServerConf,
-    remote_index: &RemoteIndex,
-    sync_status_updates: HashMap<ZTenantId, HashSet<ZTimelineId>>,
-) {
-    if sync_status_updates.is_empty() {
-        debug!("No sync status updates to apply");
-        return;
-    }
-    for (tenant_id, downloaded_timelines) in sync_status_updates {
-        info!(
-            "Registering downlloaded timelines for {tenant_id} {} timelines",
-            downloaded_timelines.len()
-        );
-        debug!("Downloaded timelines: {downloaded_timelines:?}");
-
-        let repo = match load_local_repo(conf, tenant_id, remote_index) {
-            Ok(repo) => repo,
-            Err(e) => {
-                error!("Failed to load repo for tenant {tenant_id} Error: {e:?}");
-                continue;
->>>>>>> 67e091c9
             }
             info!("initial load done!");
             Ok(())
@@ -263,23 +157,8 @@
         }
         Entry::Vacant(v) => {
             let wal_redo_manager = Arc::new(PostgresRedoManager::new(conf, tenant_id));
-<<<<<<< HEAD
-            let repo = RepositoryImpl::create(conf, tenant_conf, tenant_id, wal_redo_manager)?;
+            let repo = LayeredRepository::create(conf, tenant_conf, tenant_id, wal_redo_manager)?;
             v.insert(Arc::new(repo));
-=======
-            let repo = timelines::create_repo(
-                conf,
-                tenant_conf,
-                tenant_id,
-                wal_redo_manager,
-                remote_index,
-            )?;
-            v.insert(Tenant {
-                state: TenantState::Idle,
-                repo,
-                local_timelines: HashMap::new(),
-            });
->>>>>>> 67e091c9
             Ok(Some(tenant_id))
         }
     }
@@ -296,103 +175,13 @@
     Ok(())
 }
 
-<<<<<<< HEAD
-pub fn get_tenant(tenant_id: ZTenantId) -> anyhow::Result<Arc<RepositoryImpl>> {
+pub fn get_tenant(tenant_id: ZTenantId) -> anyhow::Result<Arc<LayeredRepository>> {
     let m = read_tenants();
-=======
-pub fn get_tenant_state(tenantid: ZTenantId) -> Option<TenantState> {
-    Some(tenants_state::read_tenants().get(&tenantid)?.state)
-}
-
-pub fn set_tenant_state(tenant_id: ZTenantId, new_state: TenantState) -> anyhow::Result<()> {
-    let mut m = tenants_state::write_tenants();
-    let tenant = m
-        .get_mut(&tenant_id)
-        .with_context(|| format!("Tenant not found for id {tenant_id}"))?;
-    let old_state = tenant.state;
-    tenant.state = new_state;
-    drop(m);
-
-    match (old_state, new_state) {
-        (TenantState::Broken, TenantState::Broken)
-        | (TenantState::Active, TenantState::Active)
-        | (TenantState::Idle, TenantState::Idle)
-        | (TenantState::Stopping, TenantState::Stopping) => {
-            debug!("tenant {tenant_id} already in state {new_state}");
-        }
-        (TenantState::Broken, ignored) => {
-            debug!("Ignoring {ignored} since tenant {tenant_id} is in broken state");
-        }
-        (_, TenantState::Broken) => {
-            debug!("Setting tenant {tenant_id} status to broken");
-        }
-        (TenantState::Stopping, ignored) => {
-            debug!("Ignoring {ignored} since tenant {tenant_id} is in stopping state");
-        }
-        (TenantState::Idle, TenantState::Active) => {
-            info!("activating tenant {tenant_id}");
-
-            // Spawn gc and compaction loops. The loops will shut themselves
-            // down when they notice that the tenant is inactive.
-            // TODO maybe use tokio::sync::watch instead?
-            crate::tenant_tasks::start_compaction_loop(tenant_id)?;
-            crate::tenant_tasks::start_gc_loop(tenant_id)?;
-        }
-        (TenantState::Idle, TenantState::Stopping) => {
-            info!("stopping idle tenant {tenant_id}");
-        }
-        (TenantState::Active, TenantState::Stopping | TenantState::Idle) => {
-            info!("stopping tenant {tenant_id} threads due to new state {new_state}");
-            thread_mgr::shutdown_threads(
-                Some(ThreadKind::WalReceiverManager),
-                Some(tenant_id),
-                None,
-            );
-
-            // Wait until all gc/compaction tasks finish
-            let repo = get_repository_for_tenant(tenant_id)?;
-            let _guard = repo.file_lock.write().unwrap();
-        }
-    }
-
-    Ok(())
-}
-
-pub fn get_repository_for_tenant(tenant_id: ZTenantId) -> anyhow::Result<Arc<LayeredRepository>> {
-    let m = tenants_state::read_tenants();
->>>>>>> 67e091c9
     let tenant = m
         .get(&tenant_id)
         .with_context(|| format!("Tenant {tenant_id} not found"))?;
 
-<<<<<<< HEAD
     Ok(Arc::clone(tenant))
-=======
-    Ok(Arc::clone(&tenant.repo))
-}
-
-/// Retrieves local timeline for tenant.
-/// Loads it into memory if it is not already loaded.
-pub fn get_local_timeline_with_load(
-    tenant_id: ZTenantId,
-    timeline_id: ZTimelineId,
-) -> anyhow::Result<Arc<LayeredTimeline>> {
-    let mut m = tenants_state::write_tenants();
-    let tenant = m
-        .get_mut(&tenant_id)
-        .with_context(|| format!("Tenant {tenant_id} not found"))?;
-
-    if let Some(page_tline) = tenant.local_timelines.get(&timeline_id) {
-        Ok(Arc::clone(page_tline))
-    } else {
-        let page_tline = load_local_timeline(&tenant.repo, timeline_id)
-            .with_context(|| format!("Failed to load local timeline for tenant {tenant_id}"))?;
-        tenant
-            .local_timelines
-            .insert(timeline_id, Arc::clone(&page_tline));
-        Ok(page_tline)
-    }
->>>>>>> 67e091c9
 }
 
 ///
@@ -401,7 +190,7 @@
 /// with a 30 s timeout. Returns an error if the tenant does not
 /// exist, or it's not active yet and the wait times out,
 ///
-pub fn get_active_tenant(tenant_id: ZTenantId) -> anyhow::Result<Arc<RepositoryImpl>> {
+pub fn get_active_tenant(tenant_id: ZTenantId) -> anyhow::Result<Arc<LayeredRepository>> {
     let tenant = get_tenant(tenant_id)?;
 
     tokio::runtime::Handle::current().block_on(async {
@@ -418,7 +207,6 @@
     })
 }
 
-<<<<<<< HEAD
 pub fn detach_tenant(tenant_id: ZTenantId) -> anyhow::Result<()> {
     let repo = get_tenant(tenant_id)?;
     let task = repo.spawn_detach()?;
@@ -436,20 +224,6 @@
                 error!("detaching tenant {} failed: {:?}", tenant_id, err);
             }
         };
-=======
-fn load_local_timeline(
-    repo: &LayeredRepository,
-    timeline_id: ZTimelineId,
-) -> anyhow::Result<Arc<LayeredTimeline>> {
-    let inmem_timeline = repo.get_timeline_load(timeline_id).with_context(|| {
-        format!("Inmem timeline {timeline_id} not found in tenant's repository")
-    })?;
-    inmem_timeline.init_logical_size()?;
-
-    tenants_state::try_send_timeline_update(LocalTimelineUpdate::Attach {
-        id: ZTenantTimelineId::new(repo.tenant_id(), timeline_id),
-        datadir: Arc::clone(&inmem_timeline),
->>>>>>> 67e091c9
     });
     Ok(())
 }
@@ -485,49 +259,9 @@
             }
         }
         Entry::Vacant(v) => {
-            let repo = RepositoryImpl::spawn_attach(conf, tenant_id)?;
+            let repo = LayeredRepository::spawn_attach(conf, tenant_id)?;
             v.insert(repo);
             Ok(())
         }
     }
-<<<<<<< HEAD
-=======
-
-    Ok(())
-}
-
-// Sets up wal redo manager and repository for tenant. Reduces code duplication.
-// Used during pageserver startup, or when new tenant is attached to pageserver.
-fn load_local_repo(
-    conf: &'static PageServerConf,
-    tenant_id: ZTenantId,
-    remote_index: &RemoteIndex,
-) -> anyhow::Result<Arc<LayeredRepository>> {
-    let mut m = tenants_state::write_tenants();
-    let tenant = m.entry(tenant_id).or_insert_with(|| {
-        // Set up a WAL redo manager, for applying WAL records.
-        let walredo_mgr = PostgresRedoManager::new(conf, tenant_id);
-
-        // Set up an object repository, for actual data storage.
-        let repo: Arc<LayeredRepository> = Arc::new(LayeredRepository::new(
-            conf,
-            TenantConfOpt::default(),
-            Arc::new(walredo_mgr),
-            tenant_id,
-            remote_index.clone(),
-            conf.remote_storage_config.is_some(),
-        ));
-        Tenant {
-            state: TenantState::Idle,
-            repo,
-            local_timelines: HashMap::new(),
-        }
-    });
-
-    // Restore tenant config
-    let tenant_conf = LayeredRepository::load_tenant_config(conf, tenant_id)?;
-    tenant.repo.update_tenant_config(tenant_conf)?;
-
-    Ok(Arc::clone(&tenant.repo))
->>>>>>> 67e091c9
 }