--- conflicted
+++ resolved
@@ -18,12 +18,8 @@
 hyper = "0.14"
 itertools = "0.10.3"
 lazy_static = "1.4.0"
-<<<<<<< HEAD
 log = "0.4.14"
 clap = { version = "3.1.8", features = ["derive"] }
-=======
-clap = "3.0"
->>>>>>> 29539b05
 daemonize = "0.4.1"
 tokio = { version = "1.17", features = ["process", "sync", "macros", "fs", "rt", "io-util", "time"] }
 tokio-util = { version = "0.7", features = ["io"] }
